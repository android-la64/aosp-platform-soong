// Copyright 2015 Google Inc. All rights reserved.
//
// Licensed under the Apache License, Version 2.0 (the "License");
// you may not use this file except in compliance with the License.
// You may obtain a copy of the License at
//
//     http://www.apache.org/licenses/LICENSE-2.0
//
// Unless required by applicable law or agreed to in writing, software
// distributed under the License is distributed on an "AS IS" BASIS,
// WITHOUT WARRANTIES OR CONDITIONS OF ANY KIND, either express or implied.
// See the License for the specific language governing permissions and
// limitations under the License.

package android

// This is the primary location to write and read all configuration values and
// product variables necessary for soong_build's operation.

import (
	"encoding/json"
	"errors"
	"fmt"
	"io/ioutil"
	"os"
	"path/filepath"
	"runtime"
	"strconv"
	"strings"
	"sync"

	"github.com/google/blueprint"
	"github.com/google/blueprint/bootstrap"
	"github.com/google/blueprint/pathtools"
	"github.com/google/blueprint/proptools"

	"android/soong/android/soongconfig"
	"android/soong/remoteexec"
)

// Bool re-exports proptools.Bool for the android package.
var Bool = proptools.Bool

// String re-exports proptools.String for the android package.
var String = proptools.String

// StringDefault re-exports proptools.StringDefault for the android package.
var StringDefault = proptools.StringDefault

// FutureApiLevelInt is a placeholder constant for unreleased API levels.
const FutureApiLevelInt = 10000

// FutureApiLevel represents unreleased API levels.
var FutureApiLevel = ApiLevel{
	value:     "current",
	number:    FutureApiLevelInt,
	isPreview: true,
}

// The product variables file name, containing product config from Kati.
const productVariablesFileName = "soong.variables"

// A Config object represents the entire build configuration for Android.
type Config struct {
	*config
}

// BuildDir returns the build output directory for the configuration.
func (c Config) BuildDir() string {
	return c.buildDir
}

func (c Config) NinjaBuildDir() string {
	return c.buildDir
}

func (c Config) DebugCompilation() bool {
	return false // Never compile Go code in the main build for debugging
}

func (c Config) SrcDir() string {
	return c.srcDir
}

// A DeviceConfig object represents the configuration for a particular device
// being built. For now there will only be one of these, but in the future there
// may be multiple devices being built.
type DeviceConfig struct {
	*deviceConfig
}

// VendorConfig represents the configuration for vendor-specific behavior.
type VendorConfig soongconfig.SoongConfig

// Definition of general build configuration for soong_build. Some of these
// product configuration values are read from Kati-generated soong.variables.
type config struct {
	// Options configurable with soong.variables
	productVariables productVariables

	// Only available on configs created by TestConfig
	TestProductVariables *productVariables

	// A specialized context object for Bazel/Soong mixed builds and migration
	// purposes.
	BazelContext BazelContext

	ProductVariablesFileName string

	Targets                  map[OsType][]Target
	BuildOSTarget            Target // the Target for tools run on the build machine
	BuildOSCommonTarget      Target // the Target for common (java) tools run on the build machine
	AndroidCommonTarget      Target // the Target for common modules for the Android device
	AndroidFirstDeviceTarget Target // the first Target for modules for the Android device

	// multilibConflicts for an ArchType is true if there is earlier configured
	// device architecture with the same multilib value.
	multilibConflicts map[ArchType]bool

	deviceConfig *deviceConfig

	srcDir         string // the path of the root source directory
	buildDir       string // the path of the build output directory
	moduleListFile string // the path to the file which lists blueprint files to parse.

	env       map[string]string
	envLock   sync.Mutex
	envDeps   map[string]string
	envFrozen bool

	// Changes behavior based on whether Kati runs after soong_build, or if soong_build
	// runs standalone.
	katiEnabled bool

	captureBuild      bool // true for tests, saves build parameters for each module
	ignoreEnvironment bool // true for tests, returns empty from all Getenv calls

	stopBefore bootstrap.StopBefore

	fs         pathtools.FileSystem
	mockBpList string

	bp2buildPackageConfig    Bp2BuildConfig
	bp2buildModuleTypeConfig map[string]bool

	// If testAllowNonExistentPaths is true then PathForSource and PathForModuleSrc won't error
	// in tests when a path doesn't exist.
	TestAllowNonExistentPaths bool

	// The list of files that when changed, must invalidate soong_build to
	// regenerate build.ninja.
	ninjaFileDepsSet sync.Map

	OncePer
}

type deviceConfig struct {
	config *config
	OncePer
}

type jsonConfigurable interface {
	SetDefaultConfig()
}

func loadConfig(config *config) error {
	return loadFromConfigFile(&config.productVariables, absolutePath(config.ProductVariablesFileName))
}

// loadFromConfigFile loads and decodes configuration options from a JSON file
// in the current working directory.
func loadFromConfigFile(configurable jsonConfigurable, filename string) error {
	// Try to open the file
	configFileReader, err := os.Open(filename)
	defer configFileReader.Close()
	if os.IsNotExist(err) {
		// Need to create a file, so that blueprint & ninja don't get in
		// a dependency tracking loop.
		// Make a file-configurable-options with defaults, write it out using
		// a json writer.
		configurable.SetDefaultConfig()
		err = saveToConfigFile(configurable, filename)
		if err != nil {
			return err
		}
	} else if err != nil {
		return fmt.Errorf("config file: could not open %s: %s", filename, err.Error())
	} else {
		// Make a decoder for it
		jsonDecoder := json.NewDecoder(configFileReader)
		err = jsonDecoder.Decode(configurable)
		if err != nil {
			return fmt.Errorf("config file: %s did not parse correctly: %s", filename, err.Error())
		}
	}

	// No error
	return nil
}

// atomically writes the config file in case two copies of soong_build are running simultaneously
// (for example, docs generation and ninja manifest generation)
func saveToConfigFile(config jsonConfigurable, filename string) error {
	data, err := json.MarshalIndent(&config, "", "    ")
	if err != nil {
		return fmt.Errorf("cannot marshal config data: %s", err.Error())
	}

	f, err := ioutil.TempFile(filepath.Dir(filename), "config")
	if err != nil {
		return fmt.Errorf("cannot create empty config file %s: %s", filename, err.Error())
	}
	defer os.Remove(f.Name())
	defer f.Close()

	_, err = f.Write(data)
	if err != nil {
		return fmt.Errorf("default config file: %s could not be written: %s", filename, err.Error())
	}

	_, err = f.WriteString("\n")
	if err != nil {
		return fmt.Errorf("default config file: %s could not be written: %s", filename, err.Error())
	}

	f.Close()
	os.Rename(f.Name(), filename)

	return nil
}

// NullConfig returns a mostly empty Config for use by standalone tools like dexpreopt_gen that
// use the android package.
func NullConfig(buildDir string) Config {
	return Config{
		config: &config{
			buildDir: buildDir,
			fs:       pathtools.OsFs,
		},
	}
}

// TestConfig returns a Config object for testing.
func TestConfig(buildDir string, env map[string]string, bp string, fs map[string][]byte) Config {
	envCopy := make(map[string]string)
	for k, v := range env {
		envCopy[k] = v
	}

	// Copy the real PATH value to the test environment, it's needed by
	// NonHermeticHostSystemTool() used in x86_darwin_host.go
	envCopy["PATH"] = os.Getenv("PATH")

	config := &config{
		productVariables: productVariables{
			DeviceName:                        stringPtr("test_device"),
			Platform_sdk_version:              intPtr(30),
			Platform_sdk_codename:             stringPtr("S"),
			Platform_version_active_codenames: []string{"S"},
			DeviceSystemSdkVersions:           []string{"14", "15"},
			Platform_systemsdk_versions:       []string{"29", "30"},
			AAPTConfig:                        []string{"normal", "large", "xlarge", "hdpi", "xhdpi", "xxhdpi"},
			AAPTPreferredConfig:               stringPtr("xhdpi"),
			AAPTCharacteristics:               stringPtr("nosdcard"),
			AAPTPrebuiltDPI:                   []string{"xhdpi", "xxhdpi"},
			UncompressPrivAppDex:              boolPtr(true),
			ShippingApiLevel:                  stringPtr("30"),
		},

		buildDir:     buildDir,
		captureBuild: true,
		env:          envCopy,

		// Set testAllowNonExistentPaths so that test contexts don't need to specify every path
		// passed to PathForSource or PathForModuleSrc.
		TestAllowNonExistentPaths: true,

		BazelContext: noopBazelContext{},
	}
	config.deviceConfig = &deviceConfig{
		config: config,
	}
	config.TestProductVariables = &config.productVariables

	config.mockFileSystem(bp, fs)

	config.bp2buildModuleTypeConfig = map[string]bool{}

	return Config{config}
}

func fuchsiaTargets() map[OsType][]Target {
	return map[OsType][]Target{
		Fuchsia: {
			{Fuchsia, Arch{ArchType: Arm64, ArchVariant: "", Abi: []string{"arm64-v8a"}}, NativeBridgeDisabled, "", "", false},
		},
		BuildOs: {
			{BuildOs, Arch{ArchType: X86_64}, NativeBridgeDisabled, "", "", false},
		},
	}
}

var PrepareForTestSetDeviceToFuchsia = FixtureModifyConfig(func(config Config) {
	config.Targets = fuchsiaTargets()
})

func modifyTestConfigToSupportArchMutator(testConfig Config) {
	config := testConfig.config

	config.Targets = map[OsType][]Target{
		Android: []Target{
			{Android, Arch{ArchType: Arm64, ArchVariant: "armv8-a", Abi: []string{"arm64-v8a"}}, NativeBridgeDisabled, "", "", false},
			{Android, Arch{ArchType: Arm, ArchVariant: "armv7-a-neon", Abi: []string{"armeabi-v7a"}}, NativeBridgeDisabled, "", "", false},
		},
		BuildOs: []Target{
			{BuildOs, Arch{ArchType: X86_64}, NativeBridgeDisabled, "", "", false},
			{BuildOs, Arch{ArchType: X86}, NativeBridgeDisabled, "", "", false},
		},
	}

	if runtime.GOOS == "darwin" {
		config.Targets[BuildOs] = config.Targets[BuildOs][:1]
	}

	config.BuildOSTarget = config.Targets[BuildOs][0]
	config.BuildOSCommonTarget = getCommonTargets(config.Targets[BuildOs])[0]
	config.AndroidCommonTarget = getCommonTargets(config.Targets[Android])[0]
	config.AndroidFirstDeviceTarget = firstTarget(config.Targets[Android], "lib64", "lib32")[0]
	config.TestProductVariables.DeviceArch = proptools.StringPtr("arm64")
	config.TestProductVariables.DeviceArchVariant = proptools.StringPtr("armv8-a")
	config.TestProductVariables.DeviceSecondaryArch = proptools.StringPtr("arm")
	config.TestProductVariables.DeviceSecondaryArchVariant = proptools.StringPtr("armv7-a-neon")
}

// TestArchConfig returns a Config object suitable for using for tests that
// need to run the arch mutator.
func TestArchConfig(buildDir string, env map[string]string, bp string, fs map[string][]byte) Config {
	testConfig := TestConfig(buildDir, env, bp, fs)
	modifyTestConfigToSupportArchMutator(testConfig)
	return testConfig
}

// ConfigForAdditionalRun is a config object which is "reset" for another
// bootstrap run. Only per-run data is reset. Data which needs to persist across
// multiple runs in the same program execution is carried over (such as Bazel
// context or environment deps).
func ConfigForAdditionalRun(c Config) (Config, error) {
	newConfig, err := NewConfig(c.srcDir, c.buildDir, c.moduleListFile, c.env)
	if err != nil {
		return Config{}, err
	}
	newConfig.BazelContext = c.BazelContext
	newConfig.envDeps = c.envDeps
	return newConfig, nil
}

// NewConfig creates a new Config object. The srcDir argument specifies the path
// to the root source directory. It also loads the config file, if found.
func NewConfig(srcDir, buildDir string, moduleListFile string, availableEnv map[string]string) (Config, error) {
	// Make a config with default options.
	config := &config{
		ProductVariablesFileName: filepath.Join(buildDir, productVariablesFileName),

		env: availableEnv,

		srcDir:            srcDir,
		buildDir:          buildDir,
		multilibConflicts: make(map[ArchType]bool),

		moduleListFile: moduleListFile,
		fs:             pathtools.NewOsFs(absSrcDir),
	}

	config.deviceConfig = &deviceConfig{
		config: config,
	}

	// Soundness check of the build and source directories. This won't catch strange
	// configurations with symlinks, but at least checks the obvious case.
	absBuildDir, err := filepath.Abs(buildDir)
	if err != nil {
		return Config{}, err
	}

	absSrcDir, err := filepath.Abs(srcDir)
	if err != nil {
		return Config{}, err
	}

	if strings.HasPrefix(absSrcDir, absBuildDir) {
		return Config{}, fmt.Errorf("Build dir must not contain source directory")
	}

	// Load any configurable options from the configuration file
	err = loadConfig(config)
	if err != nil {
		return Config{}, err
	}

	KatiEnabledMarkerFile := filepath.Join(buildDir, ".soong.kati_enabled")
	if _, err := os.Stat(absolutePath(KatiEnabledMarkerFile)); err == nil {
		config.katiEnabled = true
	}

	// Sets up the map of target OSes to the finer grained compilation targets
	// that are configured from the product variables.
	targets, err := decodeTargetProductVariables(config)
	if err != nil {
		return Config{}, err
	}

	// Make the CommonOS OsType available for all products.
	targets[CommonOS] = []Target{commonTargetMap[CommonOS.Name]}

	var archConfig []archConfig
	if config.NdkAbis() {
		archConfig = getNdkAbisConfig()
	} else if config.AmlAbis() {
		archConfig = getAmlAbisConfig()
	}

	if archConfig != nil {
		androidTargets, err := decodeArchSettings(Android, archConfig)
		if err != nil {
			return Config{}, err
		}
		targets[Android] = androidTargets
	}

	multilib := make(map[string]bool)
	for _, target := range targets[Android] {
		if seen := multilib[target.Arch.ArchType.Multilib]; seen {
			config.multilibConflicts[target.Arch.ArchType] = true
		}
		multilib[target.Arch.ArchType.Multilib] = true
	}

	// Map of OS to compilation targets.
	config.Targets = targets

	// Compilation targets for host tools.
	config.BuildOSTarget = config.Targets[BuildOs][0]
	config.BuildOSCommonTarget = getCommonTargets(config.Targets[BuildOs])[0]

	// Compilation targets for Android.
	if len(config.Targets[Android]) > 0 {
		config.AndroidCommonTarget = getCommonTargets(config.Targets[Android])[0]
		config.AndroidFirstDeviceTarget = firstTarget(config.Targets[Android], "lib64", "lib32")[0]
	}

	if Bool(config.productVariables.GcovCoverage) && Bool(config.productVariables.ClangCoverage) {
		return Config{}, fmt.Errorf("GcovCoverage and ClangCoverage cannot both be set")
	}

	config.productVariables.Native_coverage = proptools.BoolPtr(
		Bool(config.productVariables.GcovCoverage) ||
			Bool(config.productVariables.ClangCoverage))

	config.BazelContext, err = NewBazelContext(config)
	config.bp2buildPackageConfig = bp2buildDefaultConfig
	config.bp2buildModuleTypeConfig = make(map[string]bool)

	return Config{config}, err
}

// mockFileSystem replaces all reads with accesses to the provided map of
// filenames to contents stored as a byte slice.
func (c *config) mockFileSystem(bp string, fs map[string][]byte) {
	mockFS := map[string][]byte{}

	if _, exists := mockFS["Android.bp"]; !exists {
		mockFS["Android.bp"] = []byte(bp)
	}

	for k, v := range fs {
		mockFS[k] = v
	}

	// no module list file specified; find every file named Blueprints or Android.bp
	pathsToParse := []string{}
	for candidate := range mockFS {
		base := filepath.Base(candidate)
		if base == "Blueprints" || base == "Android.bp" {
			pathsToParse = append(pathsToParse, candidate)
		}
	}
	if len(pathsToParse) < 1 {
		panic(fmt.Sprintf("No Blueprint or Android.bp files found in mock filesystem: %v\n", mockFS))
	}
	mockFS[blueprint.MockModuleListFile] = []byte(strings.Join(pathsToParse, "\n"))

	c.fs = pathtools.MockFs(mockFS)
	c.mockBpList = blueprint.MockModuleListFile
}

func (c *config) StopBefore() bootstrap.StopBefore {
	return c.stopBefore
}

// SetStopBefore configures soong_build to exit earlier at a specific point.
func (c *config) SetStopBefore(stopBefore bootstrap.StopBefore) {
	c.stopBefore = stopBefore
}

func (c *config) SetAllowMissingDependencies() {
	c.productVariables.Allow_missing_dependencies = proptools.BoolPtr(true)
}

var _ bootstrap.ConfigStopBefore = (*config)(nil)

// BlueprintToolLocation returns the directory containing build system tools
// from Blueprint, like soong_zip and merge_zips.
func (c *config) BlueprintToolLocation() string {
	return filepath.Join(c.buildDir, "host", c.PrebuiltOS(), "bin")
}

var _ bootstrap.ConfigBlueprintToolLocation = (*config)(nil)

func (c *config) HostToolPath(ctx PathContext, tool string) Path {
	return PathForOutput(ctx, "host", c.PrebuiltOS(), "bin", tool)
}

func (c *config) HostJNIToolPath(ctx PathContext, path string) Path {
	ext := ".so"
	if runtime.GOOS == "darwin" {
		ext = ".dylib"
	}
	return PathForOutput(ctx, "host", c.PrebuiltOS(), "lib64", path+ext)
}

func (c *config) HostJavaToolPath(ctx PathContext, path string) Path {
	return PathForOutput(ctx, "host", c.PrebuiltOS(), "framework", path)
}

// PrebuiltOS returns the name of the host OS used in prebuilts directories.
func (c *config) PrebuiltOS() string {
	switch runtime.GOOS {
	case "linux":
		return "linux-x86"
	case "darwin":
		return "darwin-x86"
	default:
		panic("Unknown GOOS")
	}
}

// GoRoot returns the path to the root directory of the Go toolchain.
func (c *config) GoRoot() string {
	return fmt.Sprintf("%s/prebuilts/go/%s", c.srcDir, c.PrebuiltOS())
}

// PrebuiltBuildTool returns the path to a tool in the prebuilts directory containing
// checked-in tools, like Kati, Ninja or Toybox, for the current host OS.
func (c *config) PrebuiltBuildTool(ctx PathContext, tool string) Path {
	return PathForSource(ctx, "prebuilts/build-tools", c.PrebuiltOS(), "bin", tool)
}

// CpPreserveSymlinksFlags returns the host-specific flag for the cp(1) command
// to preserve symlinks.
func (c *config) CpPreserveSymlinksFlags() string {
	switch runtime.GOOS {
	case "darwin":
		return "-R"
	case "linux":
		return "-d"
	default:
		return ""
	}
}

func (c *config) Getenv(key string) string {
	var val string
	var exists bool
	c.envLock.Lock()
	defer c.envLock.Unlock()
	if c.envDeps == nil {
		c.envDeps = make(map[string]string)
	}
	if val, exists = c.envDeps[key]; !exists {
		if c.envFrozen {
			panic("Cannot access new environment variables after envdeps are frozen")
		}
		val, _ = c.env[key]
		c.envDeps[key] = val
	}
	return val
}

func (c *config) GetenvWithDefault(key string, defaultValue string) string {
	ret := c.Getenv(key)
	if ret == "" {
		return defaultValue
	}
	return ret
}

func (c *config) IsEnvTrue(key string) bool {
	value := c.Getenv(key)
	return value == "1" || value == "y" || value == "yes" || value == "on" || value == "true"
}

func (c *config) IsEnvFalse(key string) bool {
	value := c.Getenv(key)
	return value == "0" || value == "n" || value == "no" || value == "off" || value == "false"
}

// EnvDeps returns the environment variables this build depends on. The first
// call to this function blocks future reads from the environment.
func (c *config) EnvDeps() map[string]string {
	c.envLock.Lock()
	defer c.envLock.Unlock()
	c.envFrozen = true
	return c.envDeps
}

func (c *config) KatiEnabled() bool {
	return c.katiEnabled
}

func (c *config) BuildId() string {
	return String(c.productVariables.BuildId)
}

// BuildNumberFile returns the path to a text file containing metadata
// representing the current build's number.
//
// Rules that want to reference the build number should read from this file
// without depending on it. They will run whenever their other dependencies
// require them to run and get the current build number. This ensures they don't
// rebuild on every incremental build when the build number changes.
func (c *config) BuildNumberFile(ctx PathContext) Path {
	return PathForOutput(ctx, String(c.productVariables.BuildNumberFile))
}

// DeviceName returns the name of the current device target.
// TODO: take an AndroidModuleContext to select the device name for multi-device builds
func (c *config) DeviceName() string {
	return *c.productVariables.DeviceName
}

func (c *config) DeviceResourceOverlays() []string {
	return c.productVariables.DeviceResourceOverlays
}

func (c *config) ProductResourceOverlays() []string {
	return c.productVariables.ProductResourceOverlays
}

func (c *config) PlatformVersionName() string {
	return String(c.productVariables.Platform_version_name)
}

func (c *config) PlatformSdkVersion() ApiLevel {
	return uncheckedFinalApiLevel(*c.productVariables.Platform_sdk_version)
}

func (c *config) PlatformSdkCodename() string {
	return String(c.productVariables.Platform_sdk_codename)
}

func (c *config) PlatformSecurityPatch() string {
	return String(c.productVariables.Platform_security_patch)
}

func (c *config) PlatformPreviewSdkVersion() string {
	return String(c.productVariables.Platform_preview_sdk_version)
}

func (c *config) PlatformMinSupportedTargetSdkVersion() string {
	return String(c.productVariables.Platform_min_supported_target_sdk_version)
}

func (c *config) PlatformBaseOS() string {
	return String(c.productVariables.Platform_base_os)
}

func (c *config) MinSupportedSdkVersion() ApiLevel {
	return uncheckedFinalApiLevel(16)
}

func (c *config) FinalApiLevels() []ApiLevel {
	var levels []ApiLevel
	for i := 1; i <= c.PlatformSdkVersion().FinalOrFutureInt(); i++ {
		levels = append(levels, uncheckedFinalApiLevel(i))
	}
	return levels
}

func (c *config) PreviewApiLevels() []ApiLevel {
	var levels []ApiLevel
	for i, codename := range c.PlatformVersionActiveCodenames() {
		levels = append(levels, ApiLevel{
			value:     codename,
			number:    i,
			isPreview: true,
		})
	}
	return levels
}

func (c *config) LatestPreviewApiLevel() ApiLevel {
	level := NoneApiLevel
	for _, l := range c.PreviewApiLevels() {
		if l.GreaterThan(level) {
			level = l
		}
	}
	return level
}

func (c *config) AllSupportedApiLevels() []ApiLevel {
	var levels []ApiLevel
	levels = append(levels, c.FinalApiLevels()...)
	return append(levels, c.PreviewApiLevels()...)
}

// DefaultAppTargetSdk returns the API level that platform apps are targeting.
// This converts a codename to the exact ApiLevel it represents.
func (c *config) DefaultAppTargetSdk(ctx EarlyModuleContext) ApiLevel {
	if Bool(c.productVariables.Platform_sdk_final) {
		return c.PlatformSdkVersion()
	}
	codename := c.PlatformSdkCodename()
	if codename == "" {
		return NoneApiLevel
	}
	if codename == "REL" {
		panic("Platform_sdk_codename should not be REL when Platform_sdk_final is true")
	}
	return ApiLevelOrPanic(ctx, codename)
}

func (c *config) AppsDefaultVersionName() string {
	return String(c.productVariables.AppsDefaultVersionName)
}

// Codenames that are active in the current lunch target.
func (c *config) PlatformVersionActiveCodenames() []string {
	return c.productVariables.Platform_version_active_codenames
}

func (c *config) ProductAAPTConfig() []string {
	return c.productVariables.AAPTConfig
}

func (c *config) ProductAAPTPreferredConfig() string {
	return String(c.productVariables.AAPTPreferredConfig)
}

func (c *config) ProductAAPTCharacteristics() string {
	return String(c.productVariables.AAPTCharacteristics)
}

func (c *config) ProductAAPTPrebuiltDPI() []string {
	return c.productVariables.AAPTPrebuiltDPI
}

func (c *config) DefaultAppCertificateDir(ctx PathContext) SourcePath {
	defaultCert := String(c.productVariables.DefaultAppCertificate)
	if defaultCert != "" {
		return PathForSource(ctx, filepath.Dir(defaultCert))
	}
	return PathForSource(ctx, "build/make/target/product/security")
}

func (c *config) DefaultAppCertificate(ctx PathContext) (pem, key SourcePath) {
	defaultCert := String(c.productVariables.DefaultAppCertificate)
	if defaultCert != "" {
		return PathForSource(ctx, defaultCert+".x509.pem"), PathForSource(ctx, defaultCert+".pk8")
	}
	defaultDir := c.DefaultAppCertificateDir(ctx)
	return defaultDir.Join(ctx, "testkey.x509.pem"), defaultDir.Join(ctx, "testkey.pk8")
}

func (c *config) ApexKeyDir(ctx ModuleContext) SourcePath {
	// TODO(b/121224311): define another variable such as TARGET_APEX_KEY_OVERRIDE
	defaultCert := String(c.productVariables.DefaultAppCertificate)
	if defaultCert == "" || filepath.Dir(defaultCert) == "build/make/target/product/security" {
		// When defaultCert is unset or is set to the testkeys path, use the APEX keys
		// that is under the module dir
		return pathForModuleSrc(ctx)
	}
	// If not, APEX keys are under the specified directory
	return PathForSource(ctx, filepath.Dir(defaultCert))
}

// AllowMissingDependencies configures Blueprint/Soong to not fail when modules
// are configured to depend on non-existent modules. Note that this does not
// affect missing input dependencies at the Ninja level.
func (c *config) AllowMissingDependencies() bool {
	return Bool(c.productVariables.Allow_missing_dependencies)
}

// Returns true if a full platform source tree cannot be assumed.
func (c *config) UnbundledBuild() bool {
	return Bool(c.productVariables.Unbundled_build)
}

// Returns true if building apps that aren't bundled with the platform.
// UnbundledBuild() is always true when this is true.
func (c *config) UnbundledBuildApps() bool {
	return Bool(c.productVariables.Unbundled_build_apps)
}

// Returns true if building modules against prebuilt SDKs.
func (c *config) AlwaysUsePrebuiltSdks() bool {
	return Bool(c.productVariables.Always_use_prebuilt_sdks)
}

// Returns true if the boot jars check should be skipped.
func (c *config) SkipBootJarsCheck() bool {
	return Bool(c.productVariables.Skip_boot_jars_check)
}

func (c *config) Fuchsia() bool {
	return Bool(c.productVariables.Fuchsia)
}

func (c *config) MinimizeJavaDebugInfo() bool {
	return Bool(c.productVariables.MinimizeJavaDebugInfo) && !Bool(c.productVariables.Eng)
}

func (c *config) Debuggable() bool {
	return Bool(c.productVariables.Debuggable)
}

func (c *config) Eng() bool {
	return Bool(c.productVariables.Eng)
}

func (c *config) DevicePrimaryArchType() ArchType {
	return c.Targets[Android][0].Arch.ArchType
}

func (c *config) SanitizeHost() []string {
	return append([]string(nil), c.productVariables.SanitizeHost...)
}

func (c *config) SanitizeDevice() []string {
	return append([]string(nil), c.productVariables.SanitizeDevice...)
}

func (c *config) SanitizeDeviceDiag() []string {
	return append([]string(nil), c.productVariables.SanitizeDeviceDiag...)
}

func (c *config) SanitizeDeviceArch() []string {
	return append([]string(nil), c.productVariables.SanitizeDeviceArch...)
}

func (c *config) EnableCFI() bool {
	if c.productVariables.EnableCFI == nil {
		return true
	}
	return *c.productVariables.EnableCFI
}

func (c *config) DisableScudo() bool {
	return Bool(c.productVariables.DisableScudo)
}

func (c *config) Android64() bool {
	for _, t := range c.Targets[Android] {
		if t.Arch.ArchType.Multilib == "lib64" {
			return true
		}
	}

	return false
}

func (c *config) UseGoma() bool {
	return Bool(c.productVariables.UseGoma)
}

func (c *config) UseRBE() bool {
	return Bool(c.productVariables.UseRBE)
}

func (c *config) UseRBEJAVAC() bool {
	return Bool(c.productVariables.UseRBEJAVAC)
}

func (c *config) UseRBER8() bool {
	return Bool(c.productVariables.UseRBER8)
}

func (c *config) UseRBED8() bool {
	return Bool(c.productVariables.UseRBED8)
}

func (c *config) UseRemoteBuild() bool {
	return c.UseGoma() || c.UseRBE()
}

func (c *config) RunErrorProne() bool {
	return c.IsEnvTrue("RUN_ERROR_PRONE")
}

// XrefCorpusName returns the Kythe cross-reference corpus name.
func (c *config) XrefCorpusName() string {
	return c.Getenv("XREF_CORPUS")
}

// XrefCuEncoding returns the compilation unit encoding to use for Kythe code
// xrefs. Can be 'json' (default), 'proto' or 'all'.
func (c *config) XrefCuEncoding() string {
	if enc := c.Getenv("KYTHE_KZIP_ENCODING"); enc != "" {
		return enc
	}
	return "json"
}

// XrefCuJavaSourceMax returns the maximum number of the Java source files
// in a single compilation unit
const xrefJavaSourceFileMaxDefault = "1000"

func (c Config) XrefCuJavaSourceMax() string {
	v := c.Getenv("KYTHE_JAVA_SOURCE_BATCH_SIZE")
	if v == "" {
		return xrefJavaSourceFileMaxDefault
	}
	if _, err := strconv.ParseUint(v, 0, 0); err != nil {
		fmt.Fprintf(os.Stderr,
			"bad KYTHE_JAVA_SOURCE_BATCH_SIZE value: %s, will use %s",
			err, xrefJavaSourceFileMaxDefault)
		return xrefJavaSourceFileMaxDefault
	}
	return v

}

func (c *config) EmitXrefRules() bool {
	return c.XrefCorpusName() != ""
}

func (c *config) ClangTidy() bool {
	return Bool(c.productVariables.ClangTidy)
}

func (c *config) TidyChecks() string {
	if c.productVariables.TidyChecks == nil {
		return ""
	}
	return *c.productVariables.TidyChecks
}

func (c *config) LibartImgHostBaseAddress() string {
	return "0x60000000"
}

func (c *config) LibartImgDeviceBaseAddress() string {
	return "0x70000000"
}

func (c *config) ArtUseReadBarrier() bool {
	return Bool(c.productVariables.ArtUseReadBarrier)
}

// Enforce Runtime Resource Overlays for a module. RROs supersede static RROs,
// but some modules still depend on it.
//
// More info: https://source.android.com/devices/architecture/rros
func (c *config) EnforceRROForModule(name string) bool {
	enforceList := c.productVariables.EnforceRROTargets

	if len(enforceList) > 0 {
		if InList("*", enforceList) {
			return true
		}
		return InList(name, enforceList)
	}
	return false
}
func (c *config) EnforceRROExcludedOverlay(path string) bool {
	excluded := c.productVariables.EnforceRROExcludedOverlays
	if len(excluded) > 0 {
		return HasAnyPrefix(path, excluded)
	}
	return false
}

func (c *config) ExportedNamespaces() []string {
	return append([]string(nil), c.productVariables.NamespacesToExport...)
}

func (c *config) HostStaticBinaries() bool {
	return Bool(c.productVariables.HostStaticBinaries)
}

func (c *config) UncompressPrivAppDex() bool {
	return Bool(c.productVariables.UncompressPrivAppDex)
}

func (c *config) ModulesLoadedByPrivilegedModules() []string {
	return c.productVariables.ModulesLoadedByPrivilegedModules
}

// DexpreoptGlobalConfigPath returns the path to the dexpreopt.config file in
// the output directory, if it was created during the product configuration
// phase by Kati.
func (c *config) DexpreoptGlobalConfigPath(ctx PathContext) OptionalPath {
	if c.productVariables.DexpreoptGlobalConfig == nil {
		return OptionalPathForPath(nil)
	}
	return OptionalPathForPath(
		pathForBuildToolDep(ctx, *c.productVariables.DexpreoptGlobalConfig))
}

// DexpreoptGlobalConfig returns the raw byte contents of the dexpreopt global
// configuration. Since the configuration file was created by Kati during
// product configuration (externally of soong_build), it's not tracked, so we
// also manually add a Ninja file dependency on the configuration file to the
// rule that creates the main build.ninja file. This ensures that build.ninja is
// regenerated correctly if dexpreopt.config changes.
func (c *config) DexpreoptGlobalConfig(ctx PathContext) ([]byte, error) {
	path := c.DexpreoptGlobalConfigPath(ctx)
	if !path.Valid() {
		return nil, nil
	}
	ctx.AddNinjaFileDeps(path.String())
	return ioutil.ReadFile(absolutePath(path.String()))
}

func (c *deviceConfig) WithDexpreopt() bool {
	return c.config.productVariables.WithDexpreopt
}

func (c *config) FrameworksBaseDirExists(ctx PathContext) bool {
	return ExistentPathForSource(ctx, "frameworks", "base", "Android.bp").Valid()
}

func (c *config) VndkSnapshotBuildArtifacts() bool {
	return Bool(c.productVariables.VndkSnapshotBuildArtifacts)
}

func (c *config) HasMultilibConflict(arch ArchType) bool {
	return c.multilibConflicts[arch]
}

func (c *config) PrebuiltHiddenApiDir(ctx PathContext) string {
	return String(c.productVariables.PrebuiltHiddenApiDir)
}

func (c *deviceConfig) Arches() []Arch {
	var arches []Arch
	for _, target := range c.config.Targets[Android] {
		arches = append(arches, target.Arch)
	}
	return arches
}

func (c *deviceConfig) BinderBitness() string {
	is32BitBinder := c.config.productVariables.Binder32bit
	if is32BitBinder != nil && *is32BitBinder {
		return "32"
	}
	return "64"
}

func (c *deviceConfig) VendorPath() string {
	if c.config.productVariables.VendorPath != nil {
		return *c.config.productVariables.VendorPath
	}
	return "vendor"
}

func (c *deviceConfig) VndkVersion() string {
	return String(c.config.productVariables.DeviceVndkVersion)
}

func (c *deviceConfig) RecoverySnapshotVersion() string {
	return String(c.config.productVariables.RecoverySnapshotVersion)
}

func (c *deviceConfig) CurrentApiLevelForVendorModules() string {
	return StringDefault(c.config.productVariables.DeviceCurrentApiLevelForVendorModules, "current")
}

func (c *deviceConfig) PlatformVndkVersion() string {
	return String(c.config.productVariables.Platform_vndk_version)
}

func (c *deviceConfig) ProductVndkVersion() string {
	return String(c.config.productVariables.ProductVndkVersion)
}

func (c *deviceConfig) ExtraVndkVersions() []string {
	return c.config.productVariables.ExtraVndkVersions
}

func (c *deviceConfig) VndkUseCoreVariant() bool {
	return Bool(c.config.productVariables.VndkUseCoreVariant)
}

func (c *deviceConfig) SystemSdkVersions() []string {
	return c.config.productVariables.DeviceSystemSdkVersions
}

func (c *deviceConfig) PlatformSystemSdkVersions() []string {
	return c.config.productVariables.Platform_systemsdk_versions
}

func (c *deviceConfig) OdmPath() string {
	if c.config.productVariables.OdmPath != nil {
		return *c.config.productVariables.OdmPath
	}
	return "odm"
}

func (c *deviceConfig) ProductPath() string {
	if c.config.productVariables.ProductPath != nil {
		return *c.config.productVariables.ProductPath
	}
	return "product"
}

func (c *deviceConfig) SystemExtPath() string {
	if c.config.productVariables.SystemExtPath != nil {
		return *c.config.productVariables.SystemExtPath
	}
	return "system_ext"
}

func (c *deviceConfig) BtConfigIncludeDir() string {
	return String(c.config.productVariables.BtConfigIncludeDir)
}

func (c *deviceConfig) DeviceKernelHeaderDirs() []string {
	return c.config.productVariables.DeviceKernelHeaders
}

func (c *deviceConfig) SamplingPGO() bool {
	return Bool(c.config.productVariables.SamplingPGO)
}

// JavaCoverageEnabledForPath returns whether Java code coverage is enabled for
// path. Coverage is enabled by default when the product variable
// JavaCoveragePaths is empty. If JavaCoveragePaths is not empty, coverage is
// enabled for any path which is part of this variable (and not part of the
// JavaCoverageExcludePaths product variable). Value "*" in JavaCoveragePaths
// represents any path.
func (c *deviceConfig) JavaCoverageEnabledForPath(path string) bool {
	coverage := false
	if len(c.config.productVariables.JavaCoveragePaths) == 0 ||
		InList("*", c.config.productVariables.JavaCoveragePaths) ||
		HasAnyPrefix(path, c.config.productVariables.JavaCoveragePaths) {
		coverage = true
	}
	if coverage && len(c.config.productVariables.JavaCoverageExcludePaths) > 0 {
		if HasAnyPrefix(path, c.config.productVariables.JavaCoverageExcludePaths) {
			coverage = false
		}
	}
	return coverage
}

// Returns true if gcov or clang coverage is enabled.
func (c *deviceConfig) NativeCoverageEnabled() bool {
	return Bool(c.config.productVariables.GcovCoverage) ||
		Bool(c.config.productVariables.ClangCoverage)
}

func (c *deviceConfig) ClangCoverageEnabled() bool {
	return Bool(c.config.productVariables.ClangCoverage)
}

func (c *deviceConfig) GcovCoverageEnabled() bool {
	return Bool(c.config.productVariables.GcovCoverage)
}

// NativeCoverageEnabledForPath returns whether (GCOV- or Clang-based) native
// code coverage is enabled for path. By default, coverage is not enabled for a
// given path unless it is part of the NativeCoveragePaths product variable (and
// not part of the NativeCoverageExcludePaths product variable). Value "*" in
// NativeCoveragePaths represents any path.
func (c *deviceConfig) NativeCoverageEnabledForPath(path string) bool {
	coverage := false
	if len(c.config.productVariables.NativeCoveragePaths) > 0 {
		if InList("*", c.config.productVariables.NativeCoveragePaths) || HasAnyPrefix(path, c.config.productVariables.NativeCoveragePaths) {
			coverage = true
		}
	}
	if coverage && len(c.config.productVariables.NativeCoverageExcludePaths) > 0 {
		if HasAnyPrefix(path, c.config.productVariables.NativeCoverageExcludePaths) {
			coverage = false
		}
	}
	return coverage
}

func (c *deviceConfig) PgoAdditionalProfileDirs() []string {
	return c.config.productVariables.PgoAdditionalProfileDirs
}

func (c *deviceConfig) VendorSepolicyDirs() []string {
	return c.config.productVariables.BoardVendorSepolicyDirs
}

func (c *deviceConfig) OdmSepolicyDirs() []string {
	return c.config.productVariables.BoardOdmSepolicyDirs
}

func (c *deviceConfig) SystemExtPublicSepolicyDirs() []string {
	return c.config.productVariables.SystemExtPublicSepolicyDirs
}

func (c *deviceConfig) SystemExtPrivateSepolicyDirs() []string {
	return c.config.productVariables.SystemExtPrivateSepolicyDirs
}

func (c *deviceConfig) SepolicyM4Defs() []string {
	return c.config.productVariables.BoardSepolicyM4Defs
}

func (c *deviceConfig) OverrideManifestPackageNameFor(name string) (manifestName string, overridden bool) {
	return findOverrideValue(c.config.productVariables.ManifestPackageNameOverrides, name,
		"invalid override rule %q in PRODUCT_MANIFEST_PACKAGE_NAME_OVERRIDES should be <module_name>:<manifest_name>")
}

func (c *deviceConfig) OverrideCertificateFor(name string) (certificatePath string, overridden bool) {
	return findOverrideValue(c.config.productVariables.CertificateOverrides, name,
		"invalid override rule %q in PRODUCT_CERTIFICATE_OVERRIDES should be <module_name>:<certificate_module_name>")
}

func (c *deviceConfig) OverridePackageNameFor(name string) string {
	newName, overridden := findOverrideValue(
		c.config.productVariables.PackageNameOverrides,
		name,
		"invalid override rule %q in PRODUCT_PACKAGE_NAME_OVERRIDES should be <module_name>:<package_name>")
	if overridden {
		return newName
	}
	return name
}

func findOverrideValue(overrides []string, name string, errorMsg string) (newValue string, overridden bool) {
	if overrides == nil || len(overrides) == 0 {
		return "", false
	}
	for _, o := range overrides {
		split := strings.Split(o, ":")
		if len(split) != 2 {
			// This shouldn't happen as this is first checked in make, but just in case.
			panic(fmt.Errorf(errorMsg, o))
		}
		if matchPattern(split[0], name) {
			return substPattern(split[0], split[1], name), true
		}
	}
	return "", false
}

func (c *config) IntegerOverflowDisabledForPath(path string) bool {
	if len(c.productVariables.IntegerOverflowExcludePaths) == 0 {
		return false
	}
	return HasAnyPrefix(path, c.productVariables.IntegerOverflowExcludePaths)
}

func (c *config) CFIDisabledForPath(path string) bool {
	if len(c.productVariables.CFIExcludePaths) == 0 {
		return false
	}
	return HasAnyPrefix(path, c.productVariables.CFIExcludePaths)
}

func (c *config) CFIEnabledForPath(path string) bool {
	if len(c.productVariables.CFIIncludePaths) == 0 {
		return false
	}
	return HasAnyPrefix(path, c.productVariables.CFIIncludePaths) && !c.CFIDisabledForPath(path)
}

func (c *config) MemtagHeapDisabledForPath(path string) bool {
	if len(c.productVariables.MemtagHeapExcludePaths) == 0 {
		return false
	}
	return HasAnyPrefix(path, c.productVariables.MemtagHeapExcludePaths)
}

func (c *config) MemtagHeapAsyncEnabledForPath(path string) bool {
	if len(c.productVariables.MemtagHeapAsyncIncludePaths) == 0 {
		return false
	}
	return HasAnyPrefix(path, c.productVariables.MemtagHeapAsyncIncludePaths) && !c.MemtagHeapDisabledForPath(path)
}

func (c *config) MemtagHeapSyncEnabledForPath(path string) bool {
	if len(c.productVariables.MemtagHeapSyncIncludePaths) == 0 {
		return false
	}
	return HasAnyPrefix(path, c.productVariables.MemtagHeapSyncIncludePaths) && !c.MemtagHeapDisabledForPath(path)
}

func (c *config) VendorConfig(name string) VendorConfig {
	return soongconfig.Config(c.productVariables.VendorVars[name])
}

func (c *config) NdkAbis() bool {
	return Bool(c.productVariables.Ndk_abis)
}

func (c *config) AmlAbis() bool {
	return Bool(c.productVariables.Aml_abis)
}

func (c *config) FlattenApex() bool {
	return Bool(c.productVariables.Flatten_apex)
}

func (c *config) ForceApexSymlinkOptimization() bool {
	return Bool(c.productVariables.ForceApexSymlinkOptimization)
}

func (c *config) CompressedApex() bool {
	return Bool(c.productVariables.CompressedApex)
}

func (c *config) EnforceSystemCertificate() bool {
	return Bool(c.productVariables.EnforceSystemCertificate)
}

func (c *config) EnforceSystemCertificateAllowList() []string {
	return c.productVariables.EnforceSystemCertificateAllowList
}

func (c *config) EnforceProductPartitionInterface() bool {
	return Bool(c.productVariables.EnforceProductPartitionInterface)
}

func (c *config) EnforceInterPartitionJavaSdkLibrary() bool {
	return Bool(c.productVariables.EnforceInterPartitionJavaSdkLibrary)
}

func (c *config) InterPartitionJavaLibraryAllowList() []string {
	return c.productVariables.InterPartitionJavaLibraryAllowList
}

func (c *config) InstallExtraFlattenedApexes() bool {
	return Bool(c.productVariables.InstallExtraFlattenedApexes)
}

func (c *config) ProductHiddenAPIStubs() []string {
	return c.productVariables.ProductHiddenAPIStubs
}

func (c *config) ProductHiddenAPIStubsSystem() []string {
	return c.productVariables.ProductHiddenAPIStubsSystem
}

func (c *config) ProductHiddenAPIStubsTest() []string {
	return c.productVariables.ProductHiddenAPIStubsTest
}

func (c *deviceConfig) TargetFSConfigGen() []string {
	return c.config.productVariables.TargetFSConfigGen
}

func (c *config) ProductPublicSepolicyDirs() []string {
	return c.productVariables.ProductPublicSepolicyDirs
}

func (c *config) ProductPrivateSepolicyDirs() []string {
	return c.productVariables.ProductPrivateSepolicyDirs
}

func (c *config) MissingUsesLibraries() []string {
	return c.productVariables.MissingUsesLibraries
}

func (c *deviceConfig) DeviceArch() string {
	return String(c.config.productVariables.DeviceArch)
}

func (c *deviceConfig) DeviceArchVariant() string {
	return String(c.config.productVariables.DeviceArchVariant)
}

func (c *deviceConfig) DeviceSecondaryArch() string {
	return String(c.config.productVariables.DeviceSecondaryArch)
}

func (c *deviceConfig) DeviceSecondaryArchVariant() string {
	return String(c.config.productVariables.DeviceSecondaryArchVariant)
}

func (c *deviceConfig) BoardUsesRecoveryAsBoot() bool {
	return Bool(c.config.productVariables.BoardUsesRecoveryAsBoot)
}

func (c *deviceConfig) BoardKernelBinaries() []string {
	return c.config.productVariables.BoardKernelBinaries
}

func (c *deviceConfig) BoardKernelModuleInterfaceVersions() []string {
	return c.config.productVariables.BoardKernelModuleInterfaceVersions
}

func (c *deviceConfig) BoardMoveRecoveryResourcesToVendorBoot() bool {
	return Bool(c.config.productVariables.BoardMoveRecoveryResourcesToVendorBoot)
}

func (c *deviceConfig) PlatformSepolicyVersion() string {
	return String(c.config.productVariables.PlatformSepolicyVersion)
}

func (c *deviceConfig) BoardSepolicyVers() string {
	if ver := String(c.config.productVariables.BoardSepolicyVers); ver != "" {
		return ver
	}
	return c.PlatformSepolicyVersion()
}

func (c *deviceConfig) BoardReqdMaskPolicy() []string {
	return c.config.productVariables.BoardReqdMaskPolicy
}

<<<<<<< HEAD
=======
func (c *deviceConfig) BoardSystemExtPublicPrebuiltDirs() []string {
	return c.config.productVariables.BoardSystemExtPublicPrebuiltDirs
}

func (c *deviceConfig) BoardSystemExtPrivatePrebuiltDirs() []string {
	return c.config.productVariables.BoardSystemExtPrivatePrebuiltDirs
}

func (c *deviceConfig) BoardProductPublicPrebuiltDirs() []string {
	return c.config.productVariables.BoardProductPublicPrebuiltDirs
}

func (c *deviceConfig) BoardProductPrivatePrebuiltDirs() []string {
	return c.config.productVariables.BoardProductPrivatePrebuiltDirs
}

func (c *deviceConfig) SystemExtSepolicyPrebuiltApiDir() string {
	return String(c.config.productVariables.SystemExtSepolicyPrebuiltApiDir)
}

func (c *deviceConfig) ProductSepolicyPrebuiltApiDir() string {
	return String(c.config.productVariables.ProductSepolicyPrebuiltApiDir)
}

func (c *deviceConfig) IsPartnerTrebleSepolicyTestEnabled() bool {
	return c.SystemExtSepolicyPrebuiltApiDir() != "" || c.ProductSepolicyPrebuiltApiDir() != ""
}

>>>>>>> 2cea940e
func (c *deviceConfig) DirectedVendorSnapshot() bool {
	return c.config.productVariables.DirectedVendorSnapshot
}

func (c *deviceConfig) VendorSnapshotModules() map[string]bool {
	return c.config.productVariables.VendorSnapshotModules
}

func (c *deviceConfig) DirectedRecoverySnapshot() bool {
	return c.config.productVariables.DirectedRecoverySnapshot
}

func (c *deviceConfig) RecoverySnapshotModules() map[string]bool {
	return c.config.productVariables.RecoverySnapshotModules
}

func createDirsMap(previous map[string]bool, dirs []string) (map[string]bool, error) {
	var ret = make(map[string]bool)
	for _, dir := range dirs {
		clean := filepath.Clean(dir)
		if previous[clean] || ret[clean] {
			return nil, fmt.Errorf("Duplicate entry %s", dir)
		}
		ret[clean] = true
	}
	return ret, nil
}

func (c *deviceConfig) createDirsMapOnce(onceKey OnceKey, previous map[string]bool, dirs []string) map[string]bool {
	dirMap := c.Once(onceKey, func() interface{} {
		ret, err := createDirsMap(previous, dirs)
		if err != nil {
			panic(fmt.Errorf("%s: %w", onceKey.key, err))
		}
		return ret
	})
	if dirMap == nil {
		return nil
	}
	return dirMap.(map[string]bool)
}

var vendorSnapshotDirsExcludedKey = NewOnceKey("VendorSnapshotDirsExcludedMap")

func (c *deviceConfig) VendorSnapshotDirsExcludedMap() map[string]bool {
	return c.createDirsMapOnce(vendorSnapshotDirsExcludedKey, nil,
		c.config.productVariables.VendorSnapshotDirsExcluded)
}

var vendorSnapshotDirsIncludedKey = NewOnceKey("VendorSnapshotDirsIncludedMap")

func (c *deviceConfig) VendorSnapshotDirsIncludedMap() map[string]bool {
	excludedMap := c.VendorSnapshotDirsExcludedMap()
	return c.createDirsMapOnce(vendorSnapshotDirsIncludedKey, excludedMap,
		c.config.productVariables.VendorSnapshotDirsIncluded)
}

var recoverySnapshotDirsExcludedKey = NewOnceKey("RecoverySnapshotDirsExcludedMap")

func (c *deviceConfig) RecoverySnapshotDirsExcludedMap() map[string]bool {
	return c.createDirsMapOnce(recoverySnapshotDirsExcludedKey, nil,
		c.config.productVariables.RecoverySnapshotDirsExcluded)
}

var recoverySnapshotDirsIncludedKey = NewOnceKey("RecoverySnapshotDirsIncludedMap")

func (c *deviceConfig) RecoverySnapshotDirsIncludedMap() map[string]bool {
	excludedMap := c.RecoverySnapshotDirsExcludedMap()
	return c.createDirsMapOnce(recoverySnapshotDirsIncludedKey, excludedMap,
		c.config.productVariables.RecoverySnapshotDirsIncluded)
}

func (c *deviceConfig) ShippingApiLevel() ApiLevel {
	if c.config.productVariables.ShippingApiLevel == nil {
		return NoneApiLevel
	}
	apiLevel, _ := strconv.Atoi(*c.config.productVariables.ShippingApiLevel)
	return uncheckedFinalApiLevel(apiLevel)
}

func (c *deviceConfig) BuildBrokenEnforceSyspropOwner() bool {
	return c.config.productVariables.BuildBrokenEnforceSyspropOwner
}

func (c *deviceConfig) BuildBrokenTrebleSyspropNeverallow() bool {
	return c.config.productVariables.BuildBrokenTrebleSyspropNeverallow
}

func (c *deviceConfig) BuildDebugfsRestrictionsEnabled() bool {
	return c.config.productVariables.BuildDebugfsRestrictionsEnabled
}

func (c *deviceConfig) BuildBrokenVendorPropertyNamespace() bool {
	return c.config.productVariables.BuildBrokenVendorPropertyNamespace
}

func (c *deviceConfig) RequiresInsecureExecmemForSwiftshader() bool {
	return c.config.productVariables.RequiresInsecureExecmemForSwiftshader
}

func (c *config) SelinuxIgnoreNeverallows() bool {
	return c.productVariables.SelinuxIgnoreNeverallows
}

func (c *deviceConfig) SepolicySplit() bool {
	return c.config.productVariables.SepolicySplit
}

// The ConfiguredJarList struct provides methods for handling a list of (apex, jar) pairs.
// Such lists are used in the build system for things like bootclasspath jars or system server jars.
// The apex part is either an apex name, or a special names "platform" or "system_ext". Jar is a
// module name. The pairs come from Make product variables as a list of colon-separated strings.
//
// Examples:
//   - "com.android.art:core-oj"
//   - "platform:framework"
//   - "system_ext:foo"
//
type ConfiguredJarList struct {
	// A list of apex components, which can be an apex name,
	// or special names like "platform" or "system_ext".
	apexes []string

	// A list of jar module name components.
	jars []string
}

// Len returns the length of the list of jars.
func (l *ConfiguredJarList) Len() int {
	return len(l.jars)
}

// Jar returns the idx-th jar component of (apex, jar) pairs.
func (l *ConfiguredJarList) Jar(idx int) string {
	return l.jars[idx]
}

// Apex returns the idx-th apex component of (apex, jar) pairs.
func (l *ConfiguredJarList) Apex(idx int) string {
	return l.apexes[idx]
}

// ContainsJar returns true if the (apex, jar) pairs contains a pair with the
// given jar module name.
func (l *ConfiguredJarList) ContainsJar(jar string) bool {
	return InList(jar, l.jars)
}

// If the list contains the given (apex, jar) pair.
func (l *ConfiguredJarList) containsApexJarPair(apex, jar string) bool {
	for i := 0; i < l.Len(); i++ {
		if apex == l.apexes[i] && jar == l.jars[i] {
			return true
		}
	}
	return false
}

// ApexOfJar returns the apex component of the first pair with the given jar name on the list, or
// an empty string if not found.
func (l *ConfiguredJarList) ApexOfJar(jar string) string {
	if idx := IndexList(jar, l.jars); idx != -1 {
		return l.Apex(IndexList(jar, l.jars))
	}
	return ""
}

// IndexOfJar returns the first pair with the given jar name on the list, or -1
// if not found.
func (l *ConfiguredJarList) IndexOfJar(jar string) int {
	return IndexList(jar, l.jars)
}

func copyAndAppend(list []string, item string) []string {
	// Create the result list to be 1 longer than the input.
	result := make([]string, len(list)+1)

	// Copy the whole input list into the result.
	count := copy(result, list)

	// Insert the extra item at the end.
	result[count] = item

	return result
}

// Append an (apex, jar) pair to the list.
func (l *ConfiguredJarList) Append(apex string, jar string) ConfiguredJarList {
	// Create a copy of the backing arrays before appending to avoid sharing backing
	// arrays that are mutated across instances.
	apexes := copyAndAppend(l.apexes, apex)
	jars := copyAndAppend(l.jars, jar)

	return ConfiguredJarList{apexes, jars}
}

// RemoveList filters out a list of (apex, jar) pairs from the receiving list of pairs.
func (l *ConfiguredJarList) RemoveList(list ConfiguredJarList) ConfiguredJarList {
	apexes := make([]string, 0, l.Len())
	jars := make([]string, 0, l.Len())

	for i, jar := range l.jars {
		apex := l.apexes[i]
		if !list.containsApexJarPair(apex, jar) {
			apexes = append(apexes, apex)
			jars = append(jars, jar)
		}
	}

	return ConfiguredJarList{apexes, jars}
}

// Filter keeps the entries if a jar appears in the given list of jars to keep; returns a new list.
func (l *ConfiguredJarList) Filter(jarsToKeep []string) ConfiguredJarList {
	var apexes []string
	var jars []string

	for i, jar := range l.jars {
		if InList(jar, jarsToKeep) {
			apexes = append(apexes, l.apexes[i])
			jars = append(jars, jar)
		}
	}

	return ConfiguredJarList{apexes, jars}
}

// CopyOfJars returns a copy of the list of strings containing jar module name
// components.
func (l *ConfiguredJarList) CopyOfJars() []string {
	return CopyOf(l.jars)
}

// CopyOfApexJarPairs returns a copy of the list of strings with colon-separated
// (apex, jar) pairs.
func (l *ConfiguredJarList) CopyOfApexJarPairs() []string {
	pairs := make([]string, 0, l.Len())

	for i, jar := range l.jars {
		apex := l.apexes[i]
		pairs = append(pairs, apex+":"+jar)
	}

	return pairs
}

// BuildPaths returns a list of build paths based on the given directory prefix.
func (l *ConfiguredJarList) BuildPaths(ctx PathContext, dir OutputPath) WritablePaths {
	paths := make(WritablePaths, l.Len())
	for i, jar := range l.jars {
		paths[i] = dir.Join(ctx, ModuleStem(jar)+".jar")
	}
	return paths
}

// BuildPathsByModule returns a map from module name to build paths based on the given directory
// prefix.
func (l *ConfiguredJarList) BuildPathsByModule(ctx PathContext, dir OutputPath) map[string]WritablePath {
	paths := map[string]WritablePath{}
	for _, jar := range l.jars {
		paths[jar] = dir.Join(ctx, ModuleStem(jar)+".jar")
	}
	return paths
}

// UnmarshalJSON converts JSON configuration from raw bytes into a
// ConfiguredJarList structure.
func (l *ConfiguredJarList) UnmarshalJSON(b []byte) error {
	// Try and unmarshal into a []string each item of which contains a pair
	// <apex>:<jar>.
	var list []string
	err := json.Unmarshal(b, &list)
	if err != nil {
		// Did not work so return
		return err
	}

	apexes, jars, err := splitListOfPairsIntoPairOfLists(list)
	if err != nil {
		return err
	}
	l.apexes = apexes
	l.jars = jars
	return nil
}

func (l *ConfiguredJarList) MarshalJSON() ([]byte, error) {
	if len(l.apexes) != len(l.jars) {
		return nil, errors.New(fmt.Sprintf("Inconsistent ConfiguredJarList: apexes: %q, jars: %q", l.apexes, l.jars))
	}

	list := make([]string, 0, len(l.apexes))

	for i := 0; i < len(l.apexes); i++ {
		list = append(list, l.apexes[i]+":"+l.jars[i])
	}

	return json.Marshal(list)
}

// ModuleStem hardcodes the stem of framework-minus-apex to return "framework".
//
// TODO(b/139391334): hard coded until we find a good way to query the stem of a
// module before any other mutators are run.
func ModuleStem(module string) string {
	if module == "framework-minus-apex" {
		return "framework"
	}
	return module
}

// DevicePaths computes the on-device paths for the list of (apex, jar) pairs,
// based on the operating system.
func (l *ConfiguredJarList) DevicePaths(cfg Config, ostype OsType) []string {
	paths := make([]string, l.Len())
	for i, jar := range l.jars {
		apex := l.apexes[i]
		name := ModuleStem(jar) + ".jar"

		var subdir string
		if apex == "platform" {
			subdir = "system/framework"
		} else if apex == "system_ext" {
			subdir = "system_ext/framework"
		} else {
			subdir = filepath.Join("apex", apex, "javalib")
		}

		if ostype.Class == Host {
			paths[i] = filepath.Join(cfg.Getenv("OUT_DIR"), "host", cfg.PrebuiltOS(), subdir, name)
		} else {
			paths[i] = filepath.Join("/", subdir, name)
		}
	}
	return paths
}

func (l *ConfiguredJarList) String() string {
	var pairs []string
	for i := 0; i < l.Len(); i++ {
		pairs = append(pairs, l.apexes[i]+":"+l.jars[i])
	}
	return strings.Join(pairs, ",")
}

func splitListOfPairsIntoPairOfLists(list []string) ([]string, []string, error) {
	// Now we need to populate this list by splitting each item in the slice of
	// pairs and appending them to the appropriate list of apexes or jars.
	apexes := make([]string, len(list))
	jars := make([]string, len(list))

	for i, apexjar := range list {
		apex, jar, err := splitConfiguredJarPair(apexjar)
		if err != nil {
			return nil, nil, err
		}
		apexes[i] = apex
		jars[i] = jar
	}

	return apexes, jars, nil
}

// Expected format for apexJarValue = <apex name>:<jar name>
func splitConfiguredJarPair(str string) (string, string, error) {
	pair := strings.SplitN(str, ":", 2)
	if len(pair) == 2 {
		apex := pair[0]
		jar := pair[1]
		if apex == "" {
			return apex, jar, fmt.Errorf("invalid apex '%s' in <apex>:<jar> pair '%s', expected format: <apex>:<jar>", apex, str)
		}
		return apex, jar, nil
	} else {
		return "error-apex", "error-jar", fmt.Errorf("malformed (apex, jar) pair: '%s', expected format: <apex>:<jar>", str)
	}
}

// CreateTestConfiguredJarList is a function to create ConfiguredJarList for tests.
func CreateTestConfiguredJarList(list []string) ConfiguredJarList {
	// Create the ConfiguredJarList in as similar way as it is created at runtime by marshalling to
	// a json list of strings and then unmarshalling into a ConfiguredJarList instance.
	b, err := json.Marshal(list)
	if err != nil {
		panic(err)
	}

	var jarList ConfiguredJarList
	err = json.Unmarshal(b, &jarList)
	if err != nil {
		panic(err)
	}

	return jarList
}

// EmptyConfiguredJarList returns an empty jar list.
func EmptyConfiguredJarList() ConfiguredJarList {
	return ConfiguredJarList{}
}

var earlyBootJarsKey = NewOnceKey("earlyBootJars")

func (c *config) BootJars() []string {
	return c.Once(earlyBootJarsKey, func() interface{} {
		list := c.productVariables.BootJars.CopyOfJars()
		return append(list, c.productVariables.ApexBootJars.CopyOfJars()...)
	}).([]string)
}

func (c *config) NonApexBootJars() ConfiguredJarList {
	return c.productVariables.BootJars
}

func (c *config) ApexBootJars() ConfiguredJarList {
	return c.productVariables.ApexBootJars
}

func (c *config) RBEWrapper() string {
	return c.GetenvWithDefault("RBE_WRAPPER", remoteexec.DefaultWrapperPath)
}<|MERGE_RESOLUTION|>--- conflicted
+++ resolved
@@ -24,6 +24,7 @@
 	"io/ioutil"
 	"os"
 	"path/filepath"
+	"reflect"
 	"runtime"
 	"strconv"
 	"strings"
@@ -35,7 +36,9 @@
 	"github.com/google/blueprint/proptools"
 
 	"android/soong/android/soongconfig"
+	"android/soong/bazel"
 	"android/soong/remoteexec"
+	"android/soong/starlark_fmt"
 )
 
 // Bool re-exports proptools.Bool for the android package.
@@ -65,21 +68,29 @@
 	*config
 }
 
-// BuildDir returns the build output directory for the configuration.
-func (c Config) BuildDir() string {
-	return c.buildDir
-}
-
-func (c Config) NinjaBuildDir() string {
-	return c.buildDir
+// SoongOutDir returns the build output directory for the configuration.
+func (c Config) SoongOutDir() string {
+	return c.soongOutDir
+}
+
+func (c Config) OutDir() string {
+	return c.outDir
+}
+
+func (c Config) RunGoTests() bool {
+	return c.runGoTests
 }
 
 func (c Config) DebugCompilation() bool {
 	return false // Never compile Go code in the main build for debugging
 }
 
-func (c Config) SrcDir() string {
-	return c.srcDir
+func (c Config) Subninjas() []string {
+	return []string{}
+}
+
+func (c Config) PrimaryBuilderInvocations() []bootstrap.PrimaryBuilderInvocation {
+	return []bootstrap.PrimaryBuilderInvocation{}
 }
 
 // A DeviceConfig object represents the configuration for a particular device
@@ -107,6 +118,12 @@
 
 	ProductVariablesFileName string
 
+	// BuildOS stores the OsType for the OS that the build is running on.
+	BuildOS OsType
+
+	// BuildArch stores the ArchType for the CPU that the build is running on.
+	BuildArch ArchType
+
 	Targets                  map[OsType][]Target
 	BuildOSTarget            Target // the Target for tools run on the build machine
 	BuildOSCommonTarget      Target // the Target for common (java) tools run on the build machine
@@ -119,9 +136,11 @@
 
 	deviceConfig *deviceConfig
 
-	srcDir         string // the path of the root source directory
-	buildDir       string // the path of the build output directory
+	outDir         string // The output directory (usually out/)
+	soongOutDir    string
 	moduleListFile string // the path to the file which lists blueprint files to parse.
+
+	runGoTests bool
 
 	env       map[string]string
 	envLock   sync.Mutex
@@ -135,13 +154,12 @@
 	captureBuild      bool // true for tests, saves build parameters for each module
 	ignoreEnvironment bool // true for tests, returns empty from all Getenv calls
 
-	stopBefore bootstrap.StopBefore
-
 	fs         pathtools.FileSystem
 	mockBpList string
 
-	bp2buildPackageConfig    Bp2BuildConfig
-	bp2buildModuleTypeConfig map[string]bool
+	runningAsBp2Build              bool
+	bp2buildPackageConfig          Bp2BuildConfig
+	Bp2buildSoongConfigDefinitions soongconfig.Bp2BuildSoongConfigDefinitions
 
 	// If testAllowNonExistentPaths is true then PathForSource and PathForModuleSrc won't error
 	// in tests when a path doesn't exist.
@@ -169,7 +187,7 @@
 
 // loadFromConfigFile loads and decodes configuration options from a JSON file
 // in the current working directory.
-func loadFromConfigFile(configurable jsonConfigurable, filename string) error {
+func loadFromConfigFile(configurable *productVariables, filename string) error {
 	// Try to open the file
 	configFileReader, err := os.Open(filename)
 	defer configFileReader.Close()
@@ -194,13 +212,34 @@
 		}
 	}
 
-	// No error
-	return nil
+	if Bool(configurable.GcovCoverage) && Bool(configurable.ClangCoverage) {
+		return fmt.Errorf("GcovCoverage and ClangCoverage cannot both be set")
+	}
+
+	configurable.Native_coverage = proptools.BoolPtr(
+		Bool(configurable.GcovCoverage) ||
+			Bool(configurable.ClangCoverage))
+
+	// when Platform_sdk_final is true (or PLATFORM_VERSION_CODENAME is REL), use Platform_sdk_version;
+	// if false (pre-released version, for example), use Platform_sdk_codename.
+	if Bool(configurable.Platform_sdk_final) {
+		if configurable.Platform_sdk_version != nil {
+			configurable.Platform_sdk_version_or_codename =
+				proptools.StringPtr(strconv.Itoa(*(configurable.Platform_sdk_version)))
+		} else {
+			return fmt.Errorf("Platform_sdk_version cannot be pointed by a NULL pointer")
+		}
+	} else {
+		configurable.Platform_sdk_version_or_codename =
+			proptools.StringPtr(String(configurable.Platform_sdk_codename))
+	}
+
+	return saveToBazelConfigFile(configurable, filepath.Dir(filename))
 }
 
 // atomically writes the config file in case two copies of soong_build are running simultaneously
 // (for example, docs generation and ninja manifest generation)
-func saveToConfigFile(config jsonConfigurable, filename string) error {
+func saveToConfigFile(config *productVariables, filename string) error {
 	data, err := json.MarshalIndent(&config, "", "    ")
 	if err != nil {
 		return fmt.Errorf("cannot marshal config data: %s", err.Error())
@@ -229,13 +268,71 @@
 	return nil
 }
 
+func saveToBazelConfigFile(config *productVariables, outDir string) error {
+	dir := filepath.Join(outDir, bazel.SoongInjectionDirName, "product_config")
+	err := createDirIfNonexistent(dir, os.ModePerm)
+	if err != nil {
+		return fmt.Errorf("Could not create dir %s: %s", dir, err)
+	}
+
+	nonArchVariantProductVariables := []string{}
+	archVariantProductVariables := []string{}
+	p := variableProperties{}
+	t := reflect.TypeOf(p.Product_variables)
+	for i := 0; i < t.NumField(); i++ {
+		f := t.Field(i)
+		nonArchVariantProductVariables = append(nonArchVariantProductVariables, strings.ToLower(f.Name))
+		if proptools.HasTag(f, "android", "arch_variant") {
+			archVariantProductVariables = append(archVariantProductVariables, strings.ToLower(f.Name))
+		}
+	}
+
+	nonArchVariantProductVariablesJson := starlark_fmt.PrintStringList(nonArchVariantProductVariables, 0)
+	if err != nil {
+		return fmt.Errorf("cannot marshal product variable data: %s", err.Error())
+	}
+
+	archVariantProductVariablesJson := starlark_fmt.PrintStringList(archVariantProductVariables, 0)
+	if err != nil {
+		return fmt.Errorf("cannot marshal arch variant product variable data: %s", err.Error())
+	}
+
+	configJson, err := json.MarshalIndent(&config, "", "    ")
+	if err != nil {
+		return fmt.Errorf("cannot marshal config data: %s", err.Error())
+	}
+
+	bzl := []string{
+		bazel.GeneratedBazelFileWarning,
+		fmt.Sprintf(`_product_vars = json.decode("""%s""")`, configJson),
+		fmt.Sprintf(`_product_var_constraints = %s`, nonArchVariantProductVariablesJson),
+		fmt.Sprintf(`_arch_variant_product_var_constraints = %s`, archVariantProductVariablesJson),
+		"\n", `
+product_vars = _product_vars
+product_var_constraints = _product_var_constraints
+arch_variant_product_var_constraints = _arch_variant_product_var_constraints
+`,
+	}
+	err = ioutil.WriteFile(filepath.Join(dir, "product_variables.bzl"), []byte(strings.Join(bzl, "\n")), 0644)
+	if err != nil {
+		return fmt.Errorf("Could not write .bzl config file %s", err)
+	}
+	err = ioutil.WriteFile(filepath.Join(dir, "BUILD"), []byte(bazel.GeneratedBazelFileWarning), 0644)
+	if err != nil {
+		return fmt.Errorf("Could not write BUILD config file %s", err)
+	}
+
+	return nil
+}
+
 // NullConfig returns a mostly empty Config for use by standalone tools like dexpreopt_gen that
 // use the android package.
-func NullConfig(buildDir string) Config {
+func NullConfig(outDir, soongOutDir string) Config {
 	return Config{
 		config: &config{
-			buildDir: buildDir,
-			fs:       pathtools.OsFs,
+			outDir:      outDir,
+			soongOutDir: soongOutDir,
+			fs:          pathtools.OsFs,
 		},
 	}
 }
@@ -256,7 +353,7 @@
 			DeviceName:                        stringPtr("test_device"),
 			Platform_sdk_version:              intPtr(30),
 			Platform_sdk_codename:             stringPtr("S"),
-			Platform_version_active_codenames: []string{"S"},
+			Platform_version_active_codenames: []string{"S", "Tiramisu"},
 			DeviceSystemSdkVersions:           []string{"14", "15"},
 			Platform_systemsdk_versions:       []string{"29", "30"},
 			AAPTConfig:                        []string{"normal", "large", "xlarge", "hdpi", "xhdpi", "xxhdpi"},
@@ -267,7 +364,8 @@
 			ShippingApiLevel:                  stringPtr("30"),
 		},
 
-		buildDir:     buildDir,
+		outDir:       buildDir,
+		soongOutDir:  filepath.Join(buildDir, "soong"),
 		captureBuild: true,
 		env:          envCopy,
 
@@ -284,25 +382,10 @@
 
 	config.mockFileSystem(bp, fs)
 
-	config.bp2buildModuleTypeConfig = map[string]bool{}
+	determineBuildOS(config)
 
 	return Config{config}
 }
-
-func fuchsiaTargets() map[OsType][]Target {
-	return map[OsType][]Target{
-		Fuchsia: {
-			{Fuchsia, Arch{ArchType: Arm64, ArchVariant: "", Abi: []string{"arm64-v8a"}}, NativeBridgeDisabled, "", "", false},
-		},
-		BuildOs: {
-			{BuildOs, Arch{ArchType: X86_64}, NativeBridgeDisabled, "", "", false},
-		},
-	}
-}
-
-var PrepareForTestSetDeviceToFuchsia = FixtureModifyConfig(func(config Config) {
-	config.Targets = fuchsiaTargets()
-})
 
 func modifyTestConfigToSupportArchMutator(testConfig Config) {
 	config := testConfig.config
@@ -312,18 +395,18 @@
 			{Android, Arch{ArchType: Arm64, ArchVariant: "armv8-a", Abi: []string{"arm64-v8a"}}, NativeBridgeDisabled, "", "", false},
 			{Android, Arch{ArchType: Arm, ArchVariant: "armv7-a-neon", Abi: []string{"armeabi-v7a"}}, NativeBridgeDisabled, "", "", false},
 		},
-		BuildOs: []Target{
-			{BuildOs, Arch{ArchType: X86_64}, NativeBridgeDisabled, "", "", false},
-			{BuildOs, Arch{ArchType: X86}, NativeBridgeDisabled, "", "", false},
+		config.BuildOS: []Target{
+			{config.BuildOS, Arch{ArchType: X86_64}, NativeBridgeDisabled, "", "", false},
+			{config.BuildOS, Arch{ArchType: X86}, NativeBridgeDisabled, "", "", false},
 		},
 	}
 
 	if runtime.GOOS == "darwin" {
-		config.Targets[BuildOs] = config.Targets[BuildOs][:1]
-	}
-
-	config.BuildOSTarget = config.Targets[BuildOs][0]
-	config.BuildOSCommonTarget = getCommonTargets(config.Targets[BuildOs])[0]
+		config.Targets[config.BuildOS] = config.Targets[config.BuildOS][:1]
+	}
+
+	config.BuildOSTarget = config.Targets[config.BuildOS][0]
+	config.BuildOSCommonTarget = getCommonTargets(config.Targets[config.BuildOS])[0]
 	config.AndroidCommonTarget = getCommonTargets(config.Targets[Android])[0]
 	config.AndroidFirstDeviceTarget = firstTarget(config.Targets[Android], "lib64", "lib32")[0]
 	config.TestProductVariables.DeviceArch = proptools.StringPtr("arm64")
@@ -332,6 +415,19 @@
 	config.TestProductVariables.DeviceSecondaryArchVariant = proptools.StringPtr("armv7-a-neon")
 }
 
+func modifyTestConfigForMusl(config Config) {
+	delete(config.Targets, config.BuildOS)
+	config.productVariables.HostMusl = boolPtr(true)
+	determineBuildOS(config.config)
+	config.Targets[config.BuildOS] = []Target{
+		{config.BuildOS, Arch{ArchType: X86_64}, NativeBridgeDisabled, "", "", false},
+		{config.BuildOS, Arch{ArchType: X86}, NativeBridgeDisabled, "", "", false},
+	}
+
+	config.BuildOSTarget = config.Targets[config.BuildOS][0]
+	config.BuildOSCommonTarget = getCommonTargets(config.Targets[config.BuildOS])[0]
+}
+
 // TestArchConfig returns a Config object suitable for using for tests that
 // need to run the arch mutator.
 func TestArchConfig(buildDir string, env map[string]string, bp string, fs map[string][]byte) Config {
@@ -345,7 +441,7 @@
 // multiple runs in the same program execution is carried over (such as Bazel
 // context or environment deps).
 func ConfigForAdditionalRun(c Config) (Config, error) {
-	newConfig, err := NewConfig(c.srcDir, c.buildDir, c.moduleListFile, c.env)
+	newConfig, err := NewConfig(c.moduleListFile, c.runGoTests, c.outDir, c.soongOutDir, c.env)
 	if err != nil {
 		return Config{}, err
 	}
@@ -356,15 +452,16 @@
 
 // NewConfig creates a new Config object. The srcDir argument specifies the path
 // to the root source directory. It also loads the config file, if found.
-func NewConfig(srcDir, buildDir string, moduleListFile string, availableEnv map[string]string) (Config, error) {
+func NewConfig(moduleListFile string, runGoTests bool, outDir, soongOutDir string, availableEnv map[string]string) (Config, error) {
 	// Make a config with default options.
 	config := &config{
-		ProductVariablesFileName: filepath.Join(buildDir, productVariablesFileName),
+		ProductVariablesFileName: filepath.Join(soongOutDir, productVariablesFileName),
 
 		env: availableEnv,
 
-		srcDir:            srcDir,
-		buildDir:          buildDir,
+		outDir:            outDir,
+		soongOutDir:       soongOutDir,
+		runGoTests:        runGoTests,
 		multilibConflicts: make(map[ArchType]bool),
 
 		moduleListFile: moduleListFile,
@@ -377,12 +474,12 @@
 
 	// Soundness check of the build and source directories. This won't catch strange
 	// configurations with symlinks, but at least checks the obvious case.
-	absBuildDir, err := filepath.Abs(buildDir)
+	absBuildDir, err := filepath.Abs(soongOutDir)
 	if err != nil {
 		return Config{}, err
 	}
 
-	absSrcDir, err := filepath.Abs(srcDir)
+	absSrcDir, err := filepath.Abs(".")
 	if err != nil {
 		return Config{}, err
 	}
@@ -397,10 +494,12 @@
 		return Config{}, err
 	}
 
-	KatiEnabledMarkerFile := filepath.Join(buildDir, ".soong.kati_enabled")
+	KatiEnabledMarkerFile := filepath.Join(soongOutDir, ".soong.kati_enabled")
 	if _, err := os.Stat(absolutePath(KatiEnabledMarkerFile)); err == nil {
 		config.katiEnabled = true
 	}
+
+	determineBuildOS(config)
 
 	// Sets up the map of target OSes to the finer grained compilation targets
 	// that are configured from the product variables.
@@ -439,8 +538,8 @@
 	config.Targets = targets
 
 	// Compilation targets for host tools.
-	config.BuildOSTarget = config.Targets[BuildOs][0]
-	config.BuildOSCommonTarget = getCommonTargets(config.Targets[BuildOs])[0]
+	config.BuildOSTarget = config.Targets[config.BuildOS][0]
+	config.BuildOSCommonTarget = getCommonTargets(config.Targets[config.BuildOS])[0]
 
 	// Compilation targets for Android.
 	if len(config.Targets[Android]) > 0 {
@@ -448,17 +547,8 @@
 		config.AndroidFirstDeviceTarget = firstTarget(config.Targets[Android], "lib64", "lib32")[0]
 	}
 
-	if Bool(config.productVariables.GcovCoverage) && Bool(config.productVariables.ClangCoverage) {
-		return Config{}, fmt.Errorf("GcovCoverage and ClangCoverage cannot both be set")
-	}
-
-	config.productVariables.Native_coverage = proptools.BoolPtr(
-		Bool(config.productVariables.GcovCoverage) ||
-			Bool(config.productVariables.ClangCoverage))
-
 	config.BazelContext, err = NewBazelContext(config)
 	config.bp2buildPackageConfig = bp2buildDefaultConfig
-	config.bp2buildModuleTypeConfig = make(map[string]bool)
 
 	return Config{config}, err
 }
@@ -480,7 +570,7 @@
 	pathsToParse := []string{}
 	for candidate := range mockFS {
 		base := filepath.Base(candidate)
-		if base == "Blueprints" || base == "Android.bp" {
+		if base == "Android.bp" {
 			pathsToParse = append(pathsToParse, candidate)
 		}
 	}
@@ -493,43 +583,37 @@
 	c.mockBpList = blueprint.MockModuleListFile
 }
 
-func (c *config) StopBefore() bootstrap.StopBefore {
-	return c.stopBefore
-}
-
-// SetStopBefore configures soong_build to exit earlier at a specific point.
-func (c *config) SetStopBefore(stopBefore bootstrap.StopBefore) {
-	c.stopBefore = stopBefore
-}
-
 func (c *config) SetAllowMissingDependencies() {
 	c.productVariables.Allow_missing_dependencies = proptools.BoolPtr(true)
 }
 
-var _ bootstrap.ConfigStopBefore = (*config)(nil)
-
 // BlueprintToolLocation returns the directory containing build system tools
 // from Blueprint, like soong_zip and merge_zips.
-func (c *config) BlueprintToolLocation() string {
-	return filepath.Join(c.buildDir, "host", c.PrebuiltOS(), "bin")
-}
-
-var _ bootstrap.ConfigBlueprintToolLocation = (*config)(nil)
+func (c *config) HostToolDir() string {
+	if c.KatiEnabled() {
+		return filepath.Join(c.outDir, "host", c.PrebuiltOS(), "bin")
+	} else {
+		return filepath.Join(c.soongOutDir, "host", c.PrebuiltOS(), "bin")
+	}
+}
 
 func (c *config) HostToolPath(ctx PathContext, tool string) Path {
-	return PathForOutput(ctx, "host", c.PrebuiltOS(), "bin", tool)
-}
-
-func (c *config) HostJNIToolPath(ctx PathContext, path string) Path {
+	path := pathForInstall(ctx, ctx.Config().BuildOS, ctx.Config().BuildArch, "bin", false, tool)
+	return path
+}
+
+func (c *config) HostJNIToolPath(ctx PathContext, lib string) Path {
 	ext := ".so"
 	if runtime.GOOS == "darwin" {
 		ext = ".dylib"
 	}
-	return PathForOutput(ctx, "host", c.PrebuiltOS(), "lib64", path+ext)
-}
-
-func (c *config) HostJavaToolPath(ctx PathContext, path string) Path {
-	return PathForOutput(ctx, "host", c.PrebuiltOS(), "framework", path)
+	path := pathForInstall(ctx, ctx.Config().BuildOS, ctx.Config().BuildArch, "lib64", false, lib+ext)
+	return path
+}
+
+func (c *config) HostJavaToolPath(ctx PathContext, tool string) Path {
+	path := pathForInstall(ctx, ctx.Config().BuildOS, ctx.Config().BuildArch, "framework", false, tool)
+	return path
 }
 
 // PrebuiltOS returns the name of the host OS used in prebuilts directories.
@@ -546,7 +630,7 @@
 
 // GoRoot returns the path to the root directory of the Go toolchain.
 func (c *config) GoRoot() string {
-	return fmt.Sprintf("%s/prebuilts/go/%s", c.srcDir, c.PrebuiltOS())
+	return fmt.Sprintf("prebuilts/go/%s", c.PrebuiltOS())
 }
 
 // PrebuiltBuildTool returns the path to a tool in the prebuilts directory containing
@@ -799,7 +883,13 @@
 // Returns true if building apps that aren't bundled with the platform.
 // UnbundledBuild() is always true when this is true.
 func (c *config) UnbundledBuildApps() bool {
-	return Bool(c.productVariables.Unbundled_build_apps)
+	return len(c.productVariables.Unbundled_build_apps) > 0
+}
+
+// Returns true if building image that aren't bundled with the platform.
+// UnbundledBuild() is always true when this is true.
+func (c *config) UnbundledBuildImage() bool {
+	return Bool(c.productVariables.Unbundled_build_image)
 }
 
 // Returns true if building modules against prebuilt SDKs.
@@ -807,15 +897,6 @@
 	return Bool(c.productVariables.Always_use_prebuilt_sdks)
 }
 
-// Returns true if the boot jars check should be skipped.
-func (c *config) SkipBootJarsCheck() bool {
-	return Bool(c.productVariables.Skip_boot_jars_check)
-}
-
-func (c *config) Fuchsia() bool {
-	return Bool(c.productVariables.Fuchsia)
-}
-
 func (c *config) MinimizeJavaDebugInfo() bool {
 	return Bool(c.productVariables.MinimizeJavaDebugInfo) && !Bool(c.productVariables.Eng)
 }
@@ -828,8 +909,13 @@
 	return Bool(c.productVariables.Eng)
 }
 
+// DevicePrimaryArchType returns the ArchType for the first configured device architecture, or
+// Common if there are no device architectures.
 func (c *config) DevicePrimaryArchType() ArchType {
-	return c.Targets[Android][0].Arch.ArchType
+	if androidTargets := c.Targets[Android]; len(androidTargets) > 0 {
+		return androidTargets[0].Arch.ArchType
+	}
+	return Common
 }
 
 func (c *config) SanitizeHost() []string {
@@ -1128,10 +1214,6 @@
 
 func (c *deviceConfig) DeviceKernelHeaderDirs() []string {
 	return c.config.productVariables.DeviceKernelHeaders
-}
-
-func (c *deviceConfig) SamplingPGO() bool {
-	return Bool(c.config.productVariables.SamplingPGO)
 }
 
 // JavaCoverageEnabledForPath returns whether Java code coverage is enabled for
@@ -1189,6 +1271,10 @@
 	return coverage
 }
 
+func (c *deviceConfig) AfdoAdditionalProfileDirs() []string {
+	return c.config.productVariables.AfdoAdditionalProfileDirs
+}
+
 func (c *deviceConfig) PgoAdditionalProfileDirs() []string {
 	return c.config.productVariables.PgoAdditionalProfileDirs
 }
@@ -1405,6 +1491,14 @@
 	return String(c.config.productVariables.PlatformSepolicyVersion)
 }
 
+func (c *deviceConfig) TotSepolicyVersion() string {
+	return String(c.config.productVariables.TotSepolicyVersion)
+}
+
+func (c *deviceConfig) PlatformSepolicyCompatVersions() []string {
+	return c.config.productVariables.PlatformSepolicyCompatVersions
+}
+
 func (c *deviceConfig) BoardSepolicyVers() string {
 	if ver := String(c.config.productVariables.BoardSepolicyVers); ver != "" {
 		return ver
@@ -1412,12 +1506,14 @@
 	return c.PlatformSepolicyVersion()
 }
 
+func (c *deviceConfig) BoardPlatVendorPolicy() []string {
+	return c.config.productVariables.BoardPlatVendorPolicy
+}
+
 func (c *deviceConfig) BoardReqdMaskPolicy() []string {
 	return c.config.productVariables.BoardReqdMaskPolicy
 }
 
-<<<<<<< HEAD
-=======
 func (c *deviceConfig) BoardSystemExtPublicPrebuiltDirs() []string {
 	return c.config.productVariables.BoardSystemExtPublicPrebuiltDirs
 }
@@ -1446,7 +1542,6 @@
 	return c.SystemExtSepolicyPrebuiltApiDir() != "" || c.ProductSepolicyPrebuiltApiDir() != ""
 }
 
->>>>>>> 2cea940e
 func (c *deviceConfig) DirectedVendorSnapshot() bool {
 	return c.config.productVariables.DirectedVendorSnapshot
 }
@@ -1519,6 +1614,10 @@
 		c.config.productVariables.RecoverySnapshotDirsIncluded)
 }
 
+func (c *deviceConfig) HostFakeSnapshotEnabled() bool {
+	return c.config.productVariables.HostFakeSnapshotEnabled
+}
+
 func (c *deviceConfig) ShippingApiLevel() ApiLevel {
 	if c.config.productVariables.ShippingApiLevel == nil {
 		return NoneApiLevel
@@ -1553,6 +1652,18 @@
 
 func (c *deviceConfig) SepolicySplit() bool {
 	return c.config.productVariables.SepolicySplit
+}
+
+func (c *deviceConfig) SepolicyFreezeTestExtraDirs() []string {
+	return c.config.productVariables.SepolicyFreezeTestExtraDirs
+}
+
+func (c *deviceConfig) SepolicyFreezeTestExtraPrebuiltDirs() []string {
+	return c.config.productVariables.SepolicyFreezeTestExtraPrebuiltDirs
+}
+
+func (c *deviceConfig) GenerateAidlNdkPlatformBackend() bool {
+	return c.config.productVariables.GenerateAidlNdkPlatformBackend
 }
 
 // The ConfiguredJarList struct provides methods for handling a list of (apex, jar) pairs.
@@ -1643,6 +1754,20 @@
 	return ConfiguredJarList{apexes, jars}
 }
 
+// Append a list of (apex, jar) pairs to the list.
+func (l *ConfiguredJarList) AppendList(other *ConfiguredJarList) ConfiguredJarList {
+	apexes := make([]string, 0, l.Len()+other.Len())
+	jars := make([]string, 0, l.Len()+other.Len())
+
+	apexes = append(apexes, l.apexes...)
+	jars = append(jars, l.jars...)
+
+	apexes = append(apexes, other.apexes...)
+	jars = append(jars, other.jars...)
+
+	return ConfiguredJarList{apexes, jars}
+}
+
 // RemoveList filters out a list of (apex, jar) pairs from the receiving list of pairs.
 func (l *ConfiguredJarList) RemoveList(list ConfiguredJarList) ConfiguredJarList {
 	apexes := make([]string, 0, l.Len())
@@ -1659,8 +1784,9 @@
 	return ConfiguredJarList{apexes, jars}
 }
 
-// Filter keeps the entries if a jar appears in the given list of jars to keep; returns a new list.
-func (l *ConfiguredJarList) Filter(jarsToKeep []string) ConfiguredJarList {
+// Filter keeps the entries if a jar appears in the given list of jars to keep. Returns a new list
+// and any remaining jars that are not on this list.
+func (l *ConfiguredJarList) Filter(jarsToKeep []string) (ConfiguredJarList, []string) {
 	var apexes []string
 	var jars []string
 
@@ -1671,7 +1797,7 @@
 		}
 	}
 
-	return ConfiguredJarList{apexes, jars}
+	return ConfiguredJarList{apexes, jars}, RemoveListFromList(jarsToKeep, jars)
 }
 
 // CopyOfJars returns a copy of the list of strings containing jar module name
@@ -1867,4 +1993,9 @@
 
 func (c *config) RBEWrapper() string {
 	return c.GetenvWithDefault("RBE_WRAPPER", remoteexec.DefaultWrapperPath)
+}
+
+// UseHostMusl returns true if the host target has been configured to build against musl libc.
+func (c *config) UseHostMusl() bool {
+	return Bool(c.productVariables.HostMusl)
 }