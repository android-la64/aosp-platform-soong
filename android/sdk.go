// Copyright (C) 2019 The Android Open Source Project
//
// Licensed under the Apache License, Version 2.0 (the "License");
// you may not use this file except in compliance with the License.
// You may obtain a copy of the License at
//
//     http://www.apache.org/licenses/LICENSE-2.0
//
// Unless required by applicable law or agreed to in writing, software
// distributed under the License is distributed on an "AS IS" BASIS,
// WITHOUT WARRANTIES OR CONDITIONS OF ANY KIND, either express or implied.
// See the License for the specific language governing permissions and
// limitations under the License.

package android

import (
	"fmt"
	"sort"
	"strings"

	"github.com/google/blueprint"
	"github.com/google/blueprint/proptools"
)

// sdkAwareWithoutModule is provided simply to improve code navigation with the IDE.
type sdkAwareWithoutModule interface {
	// SdkMemberComponentName will return the name to use for a component of this module based on the
	// base name of this module.
	//
	// The baseName is the name returned by ModuleBase.BaseModuleName(), i.e. the name specified in
	// the name property in the .bp file so will not include the prebuilt_ prefix.
	//
	// The componentNameCreator is a func for creating the name of a component from the base name of
	// the module, e.g. it could just append ".component" to the name passed in.
	//
	// This is intended to be called by prebuilt modules that create component models. It is because
	// prebuilt module base names come in a variety of different forms:
	// * unversioned - this is the same as the source module.
	// * internal to an sdk - this is the unversioned name prefixed by the base name of the sdk
	//   module.
	// * versioned - this is the same as the internal with the addition of an "@<version>" suffix.
	//
	// While this can be called from a source module in that case it will behave the same way as the
	// unversioned name and return the result of calling the componentNameCreator func on the supplied
	// base name.
	//
	// e.g. Assuming the componentNameCreator func simply appends ".component" to the name passed in
	// then this will work as follows:
	// * An unversioned name of "foo" will return "foo.component".
	// * An internal to the sdk name of "sdk_foo" will return "sdk_foo.component".
	// * A versioned name of "sdk_foo@current" will return "sdk_foo.component@current".
	//
	// Note that in the latter case the ".component" suffix is added before the version. Adding it
	// after would change the version.
	SdkMemberComponentName(baseName string, componentNameCreator func(string) string) string

	sdkBase() *SdkBase
	MakeMemberOf(sdk SdkRef)
	IsInAnySdk() bool

	// IsVersioned determines whether the module is versioned, i.e. has a name of the form
	// <name>@<version>
	IsVersioned() bool

	ContainingSdk() SdkRef
	MemberName() string
}

// SdkAware is the interface that must be supported by any module to become a member of SDK or to be
// built with SDK
type SdkAware interface {
	Module
	sdkAwareWithoutModule
}

// SdkRef refers to a version of an SDK
type SdkRef struct {
	Name    string
	Version string
}

// Unversioned determines if the SdkRef is referencing to the unversioned SDK module
func (s SdkRef) Unversioned() bool {
	return s.Version == ""
}

// String returns string representation of this SdkRef for debugging purpose
func (s SdkRef) String() string {
	if s.Name == "" {
		return "(No Sdk)"
	}
	if s.Unversioned() {
		return s.Name
	}
	return s.Name + string(SdkVersionSeparator) + s.Version
}

// SdkVersionSeparator is a character used to separate an sdk name and its version
const SdkVersionSeparator = '@'

// ParseSdkRef parses a `name@version` style string into a corresponding SdkRef struct
func ParseSdkRef(ctx BaseModuleContext, str string, property string) SdkRef {
	tokens := strings.Split(str, string(SdkVersionSeparator))
	if len(tokens) < 1 || len(tokens) > 2 {
		ctx.PropertyErrorf(property, "%q does not follow name@version syntax", str)
		return SdkRef{Name: "invalid sdk name", Version: "invalid sdk version"}
	}

	name := tokens[0]

	var version string
	if len(tokens) == 2 {
		version = tokens[1]
	}

	return SdkRef{Name: name, Version: version}
}

type SdkRefs []SdkRef

// Contains tells if the given SdkRef is in this list of SdkRef's
func (refs SdkRefs) Contains(s SdkRef) bool {
	for _, r := range refs {
		if r == s {
			return true
		}
	}
	return false
}

type sdkProperties struct {
	// The SDK that this module is a member of. nil if it is not a member of any SDK
	ContainingSdk *SdkRef `blueprint:"mutated"`

	// Name of the module that this sdk member is representing
	Sdk_member_name *string
}

// SdkBase is a struct that is expected to be included in module types to implement the SdkAware
// interface. InitSdkAwareModule should be called to initialize this struct.
type SdkBase struct {
	properties sdkProperties
	module     SdkAware
}

func (s *SdkBase) sdkBase() *SdkBase {
	return s
}

func (s *SdkBase) SdkMemberComponentName(baseName string, componentNameCreator func(string) string) string {
	if s.MemberName() == "" {
		return componentNameCreator(baseName)
	} else {
		index := strings.LastIndex(baseName, "@")
		unversionedName := baseName[:index]
		unversionedComponentName := componentNameCreator(unversionedName)
		versionSuffix := baseName[index:]
		return unversionedComponentName + versionSuffix
	}
}

// MakeMemberOf sets this module to be a member of a specific SDK
func (s *SdkBase) MakeMemberOf(sdk SdkRef) {
	s.properties.ContainingSdk = &sdk
}

// IsInAnySdk returns true if this module is a member of any SDK
func (s *SdkBase) IsInAnySdk() bool {
	return s.properties.ContainingSdk != nil
}

// IsVersioned returns true if this module is versioned.
func (s *SdkBase) IsVersioned() bool {
	return strings.Contains(s.module.Name(), "@")
}

// ContainingSdk returns the SDK that this module is a member of
func (s *SdkBase) ContainingSdk() SdkRef {
	if s.properties.ContainingSdk != nil {
		return *s.properties.ContainingSdk
	}
	return SdkRef{Name: "", Version: ""}
}

// MemberName returns the name of the module that this SDK member is overriding
func (s *SdkBase) MemberName() string {
	return proptools.String(s.properties.Sdk_member_name)
}

// InitSdkAwareModule initializes the SdkBase struct. This must be called by all modules including
// SdkBase.
func InitSdkAwareModule(m SdkAware) {
	base := m.sdkBase()
	base.module = m
	m.AddProperties(&base.properties)
}

// IsModuleInVersionedSdk returns true if the module is an versioned sdk.
func IsModuleInVersionedSdk(module Module) bool {
	if s, ok := module.(SdkAware); ok {
		if !s.ContainingSdk().Unversioned() {
			return true
		}
	}
	return false
}

// SnapshotBuilder provides support for generating the build rules which will build the snapshot.
type SnapshotBuilder interface {
	// CopyToSnapshot generates a rule that will copy the src to the dest (which is a snapshot
	// relative path) and add the dest to the zip.
	CopyToSnapshot(src Path, dest string)

	// EmptyFile returns the path to an empty file.
	//
	// This can be used by sdk member types that need to create an empty file in the snapshot, simply
	// pass the value returned from this to the CopyToSnapshot() method.
	EmptyFile() Path

	// UnzipToSnapshot generates a rule that will unzip the supplied zip into the snapshot relative
	// directory destDir.
	UnzipToSnapshot(zipPath Path, destDir string)

	// AddPrebuiltModule adds a new prebuilt module to the snapshot.
	//
	// It is intended to be called from SdkMemberType.AddPrebuiltModule which can add module type
	// specific properties that are not variant specific. The following properties will be
	// automatically populated before returning.
	//
	// * name
	// * sdk_member_name
	// * prefer
	//
	// Properties that are variant specific will be handled by SdkMemberProperties structure.
	//
	// Each module created by this method can be output to the generated Android.bp file in two
	// different forms, depending on the setting of the SOONG_SDK_SNAPSHOT_VERSION build property.
	// The two forms are:
	// 1. A versioned Soong module that is referenced from a corresponding similarly versioned
	//    snapshot module.
	// 2. An unversioned Soong module that.
	//
	// See sdk/update.go for more information.
	AddPrebuiltModule(member SdkMember, moduleType string) BpModule

	// SdkMemberReferencePropertyTag returns a property tag to use when adding a property to a
	// BpModule that contains references to other sdk members.
	//
	// Using this will ensure that the reference is correctly output for both versioned and
	// unversioned prebuilts in the snapshot.
	//
	// "required: true" means that the property must only contain references to other members of the
	// sdk. Passing a reference to a module that is not a member of the sdk will result in a build
	// error.
	//
	// "required: false" means that the property can contain references to modules that are either
	// members or not members of the sdk. If a reference is to a module that is a non member then the
	// reference is left unchanged, i.e. it is not transformed as references to members are.
	//
	// The handling of the member names is dependent on whether it is an internal or exported member.
	// An exported member is one whose name is specified in one of the member type specific
	// properties. An internal member is one that is added due to being a part of an exported (or
	// other internal) member and is not itself an exported member.
	//
	// Member names are handled as follows:
	// * When creating the unversioned form of the module the name is left unchecked unless the member
	//   is internal in which case it is transformed into an sdk specific name, i.e. by prefixing with
	//   the sdk name.
	//
	// * When creating the versioned form of the module the name is transformed into a versioned sdk
	//   specific name, i.e. by prefixing with the sdk name and suffixing with the version.
	//
	// e.g.
	// bpPropertySet.AddPropertyWithTag("libs", []string{"member1", "member2"}, builder.SdkMemberReferencePropertyTag(true))
	SdkMemberReferencePropertyTag(required bool) BpPropertyTag
}

// BpPropertyTag is a marker interface that can be associated with properties in a BpPropertySet to
// provide additional information which can be used to customize their behavior.
type BpPropertyTag interface{}

// BpPropertySet is a set of properties for use in a .bp file.
type BpPropertySet interface {
	// AddProperty adds a property.
	//
	// The value can be one of the following types:
	// * string
	// * array of the above
	// * bool
	// For these types it is an error if multiple properties with the same name
	// are added.
	//
	// * pointer to a struct
	// * BpPropertySet
	//
	// A pointer to a Blueprint-style property struct is first converted into a
	// BpPropertySet by traversing the fields and adding their values as
	// properties in a BpPropertySet. A field with a struct value is itself
	// converted into a BpPropertySet before adding.
	//
	// Adding a BpPropertySet is done as follows:
	// * If no property with the name exists then the BpPropertySet is added
	//   directly to this property. Care must be taken to ensure that it does not
	//   introduce a cycle.
	// * If a property exists with the name and the current value is a
	//   BpPropertySet then every property of the new BpPropertySet is added to
	//   the existing BpPropertySet.
	// * Otherwise, if a property exists with the name then it is an error.
	AddProperty(name string, value interface{})

	// AddPropertyWithTag adds a property with an associated property tag.
	AddPropertyWithTag(name string, value interface{}, tag BpPropertyTag)

	// AddPropertySet adds a property set with the specified name and returns it so that additional
	// properties can be added to it.
	AddPropertySet(name string) BpPropertySet

	// AddCommentForProperty adds a comment for the named property (or property set).
	AddCommentForProperty(name, text string)
}

// BpModule represents a module definition in a .bp file.
type BpModule interface {
	BpPropertySet

	// ModuleType returns the module type of the module
	ModuleType() string

	// Name returns the name of the module or "" if no name has been specified.
	Name() string
}

// BpPrintable is a marker interface that must be implemented by any struct that is added as a
// property value.
type BpPrintable interface {
	bpPrintable()
}

// BpPrintableBase must be embedded within any struct that is added as a
// property value.
type BpPrintableBase struct {
}

func (b BpPrintableBase) bpPrintable() {
}

var _ BpPrintable = BpPrintableBase{}

// sdkRegisterable defines the interface that must be implemented by objects that can be registered
// in an sdkRegistry.
type sdkRegisterable interface {
	// SdkPropertyName returns the name of the corresponding property on an sdk module.
	SdkPropertyName() string
}

// sdkRegistry provides support for registering and retrieving objects that define properties for
// use by sdk and module_exports module types.
type sdkRegistry struct {
	// The list of registered objects sorted by property name.
	list []sdkRegisterable
}

// copyAndAppend creates a new sdkRegistry that includes all the traits registered in
// this registry plus the supplied trait.
func (r *sdkRegistry) copyAndAppend(registerable sdkRegisterable) *sdkRegistry {
	oldList := r.list

	// Make sure that list does not already contain the property. Uses a simple linear search instead
	// of a binary search even though the list is sorted. That is because the number of items in the
	// list is small and so not worth the overhead of a binary search.
	found := false
	newPropertyName := registerable.SdkPropertyName()
	for _, r := range oldList {
		if r.SdkPropertyName() == newPropertyName {
			found = true
			break
		}
	}
	if found {
		names := []string{}
		for _, r := range oldList {
			names = append(names, r.SdkPropertyName())
		}
		panic(fmt.Errorf("duplicate properties found, %q already exists in %q", newPropertyName, names))
	}

	// Copy the slice just in case this is being read while being modified, e.g. when testing.
	list := make([]sdkRegisterable, 0, len(oldList)+1)
	list = append(list, oldList...)
	list = append(list, registerable)

	// Sort the registered objects by their property name to ensure that registry order has no effect
	// on behavior.
	sort.Slice(list, func(i1, i2 int) bool {
		t1 := list[i1]
		t2 := list[i2]

		return t1.SdkPropertyName() < t2.SdkPropertyName()
	})

	// Create a new registry so the pointer uniquely identifies the set of registered types.
	return &sdkRegistry{
		list: list,
	}
}

// registeredObjects returns the list of registered instances.
func (r *sdkRegistry) registeredObjects() []sdkRegisterable {
	return r.list
}

// uniqueOnceKey returns a key that uniquely identifies this instance and can be used with
// OncePer.Once
func (r *sdkRegistry) uniqueOnceKey() OnceKey {
	// Use the pointer to the registry as the unique key. The pointer is used because it is guaranteed
	// to uniquely identify the contained list. The list itself cannot be used as slices are not
	// comparable. Using the pointer does mean that two separate registries with identical lists would
	// have different keys and so cause whatever information is cached to be created multiple times.
	// However, that is not an issue in practice as it should not occur outside tests. Constructing a
	// string representation of the list to use instead would avoid that but is an unnecessary
	// complication that provides no significant benefit.
	return NewCustomOnceKey(r)
}

// SdkMemberTrait represents a trait that members of an sdk module can contribute to the sdk
// snapshot.
//
// A trait is simply a characteristic of sdk member that is not required by default which may be
// required for some members but not others. Traits can cause additional information to be output
// to the sdk snapshot or replace the default information exported for a member with something else.
// e.g.
// * By default cc libraries only export the default image variants to the SDK. However, for some
//   members it may be necessary to export specific image variants, e.g. vendor, or recovery.
// * By default cc libraries export all the configured architecture variants except for the native
//   bridge architecture variants. However, for some members it may be necessary to export the
//   native bridge architecture variants as well.
// * By default cc libraries export the platform variant (i.e. sdk:). However, for some members it
//   may be necessary to export the sdk variant (i.e. sdk:sdk).
//
// A sdk can request a module to provide no traits, one trait or a collection of traits. The exact
// behavior of a trait is determined by how SdkMemberType implementations handle the traits. A trait
// could be specific to one SdkMemberType or many. Some trait combinations could be incompatible.
//
// The sdk module type will create a special traits structure that contains a property for each
// trait registered with RegisterSdkMemberTrait(). The property names are those returned from
// SdkPropertyName(). Each property contains a list of modules that are required to have that trait.
// e.g. something like this:
//
//   sdk {
//     name: "sdk",
//     ...
//     traits: {
//       recovery_image: ["module1", "module4", "module5"],
//       native_bridge: ["module1", "module2"],
//       native_sdk: ["module1", "module3"],
//       ...
//     },
//     ...
//   }
type SdkMemberTrait interface {
	// SdkPropertyName returns the name of the traits property on an sdk module.
	SdkPropertyName() string
}

var _ sdkRegisterable = (SdkMemberTrait)(nil)

// SdkMemberTraitBase is the base struct that must be embedded within any type that implements
// SdkMemberTrait.
type SdkMemberTraitBase struct {
	// PropertyName is the name of the property
	PropertyName string
}

func (b *SdkMemberTraitBase) SdkPropertyName() string {
	return b.PropertyName
}

// SdkMemberTraitSet is a set of SdkMemberTrait instances.
type SdkMemberTraitSet interface {
	// Empty returns true if this set is empty.
	Empty() bool

	// Contains returns true if this set contains the specified trait.
	Contains(trait SdkMemberTrait) bool

	// Subtract returns a new set containing all elements of this set except for those in the
	// other set.
	Subtract(other SdkMemberTraitSet) SdkMemberTraitSet

	// String returns a string representation of the set and its contents.
	String() string
}

func NewSdkMemberTraitSet(traits []SdkMemberTrait) SdkMemberTraitSet {
	if len(traits) == 0 {
		return EmptySdkMemberTraitSet()
	}

	m := sdkMemberTraitSet{}
	for _, trait := range traits {
		m[trait] = true
	}
	return m
}

func EmptySdkMemberTraitSet() SdkMemberTraitSet {
	return (sdkMemberTraitSet)(nil)
}

type sdkMemberTraitSet map[SdkMemberTrait]bool

var _ SdkMemberTraitSet = (sdkMemberTraitSet{})

func (s sdkMemberTraitSet) Empty() bool {
	return len(s) == 0
}

func (s sdkMemberTraitSet) Contains(trait SdkMemberTrait) bool {
	return s[trait]
}

func (s sdkMemberTraitSet) Subtract(other SdkMemberTraitSet) SdkMemberTraitSet {
	if other.Empty() {
		return s
	}

	var remainder []SdkMemberTrait
	for trait, _ := range s {
		if !other.Contains(trait) {
			remainder = append(remainder, trait)
		}
	}

	return NewSdkMemberTraitSet(remainder)
}

func (s sdkMemberTraitSet) String() string {
	list := []string{}
	for trait, _ := range s {
		list = append(list, trait.SdkPropertyName())
	}
	sort.Strings(list)
	return fmt.Sprintf("[%s]", strings.Join(list, ","))
}

var registeredSdkMemberTraits = &sdkRegistry{}

// RegisteredSdkMemberTraits returns a OnceKey and a sorted list of registered traits.
//
// The key uniquely identifies the array of traits and can be used with OncePer.Once() to cache
// information derived from the array of traits.
func RegisteredSdkMemberTraits() (OnceKey, []SdkMemberTrait) {
	registerables := registeredSdkMemberTraits.registeredObjects()
	traits := make([]SdkMemberTrait, len(registerables))
	for i, registerable := range registerables {
		traits[i] = registerable.(SdkMemberTrait)
	}
	return registeredSdkMemberTraits.uniqueOnceKey(), traits
}

// RegisterSdkMemberTrait registers an SdkMemberTrait object to allow them to be used in the
// module_exports, module_exports_snapshot, sdk and sdk_snapshot module types.
func RegisterSdkMemberTrait(trait SdkMemberTrait) {
	registeredSdkMemberTraits = registeredSdkMemberTraits.copyAndAppend(trait)
}

// SdkMember is an individual member of the SDK.
//
// It includes all of the variants that the SDK depends upon.
type SdkMember interface {
	// Name returns the name of the member.
	Name() string

	// Variants returns all the variants of this module depended upon by the SDK.
	Variants() []SdkAware
}

// SdkMemberDependencyTag is the interface that a tag must implement in order to allow the
// dependent module to be automatically added to the sdk.
type SdkMemberDependencyTag interface {
	blueprint.DependencyTag

	// SdkMemberType returns the SdkMemberType that will be used to automatically add the child module
	// to the sdk.
	//
	// Returning nil will prevent the module being added to the sdk.
	SdkMemberType(child Module) SdkMemberType

	// ExportMember determines whether a module added to the sdk through this tag will be exported
	// from the sdk or not.
	//
	// An exported member is added to the sdk using its own name, e.g. if "foo" was exported from sdk
	// "bar" then its prebuilt would be simply called "foo". A member can be added to the sdk via
	// multiple tags and if any of those tags returns true from this method then the membe will be
	// exported. Every module added directly to the sdk via one of the member type specific
	// properties, e.g. java_libs, will automatically be exported.
	//
	// If a member is not exported then it is treated as an internal implementation detail of the
	// sdk and so will be added with an sdk specific name. e.g. if "foo" was an internal member of sdk
	// "bar" then its prebuilt would be called "bar_foo". Additionally its visibility will be set to
	// "//visibility:private" so it will not be accessible from outside its Android.bp file.
	ExportMember() bool
}

var _ SdkMemberDependencyTag = (*sdkMemberDependencyTag)(nil)
var _ ReplaceSourceWithPrebuilt = (*sdkMemberDependencyTag)(nil)

type sdkMemberDependencyTag struct {
	blueprint.BaseDependencyTag
	memberType SdkMemberType
	export     bool
}

func (t *sdkMemberDependencyTag) SdkMemberType(_ Module) SdkMemberType {
	return t.memberType
}

func (t *sdkMemberDependencyTag) ExportMember() bool {
	return t.export
}

// ReplaceSourceWithPrebuilt prevents dependencies from the sdk/module_exports onto their members
// from being replaced with a preferred prebuilt.
func (t *sdkMemberDependencyTag) ReplaceSourceWithPrebuilt() bool {
	return false
}

// DependencyTagForSdkMemberType creates an SdkMemberDependencyTag that will cause any
// dependencies added by the tag to be added to the sdk as the specified SdkMemberType and exported
// (or not) as specified by the export parameter.
func DependencyTagForSdkMemberType(memberType SdkMemberType, export bool) SdkMemberDependencyTag {
	return &sdkMemberDependencyTag{memberType: memberType, export: export}
}

// SdkMemberType is the interface that must be implemented for every type that can be a member of an
// sdk.
//
// The basic implementation should look something like this, where ModuleType is
// the name of the module type being supported.
//
//    type moduleTypeSdkMemberType struct {
//        android.SdkMemberTypeBase
//    }
//
//    func init() {
//        android.RegisterSdkMemberType(&moduleTypeSdkMemberType{
//            SdkMemberTypeBase: android.SdkMemberTypeBase{
//                PropertyName: "module_types",
//            },
//        }
//    }
//
//    ...methods...
//
type SdkMemberType interface {
	// SdkPropertyName returns the name of the member type property on an sdk module.
	SdkPropertyName() string

	// RequiresBpProperty returns true if this member type requires its property to be usable within
	// an Android.bp file.
	RequiresBpProperty() bool

	// SupportedBuildReleases returns the string representation of a set of target build releases that
	// support this member type.
	SupportedBuildReleases() string

	// UsableWithSdkAndSdkSnapshot returns true if the member type supports the sdk/sdk_snapshot,
	// false otherwise.
	UsableWithSdkAndSdkSnapshot() bool

	// IsHostOsDependent returns true if prebuilt host artifacts may be specific to the host OS. Only
	// applicable to modules where HostSupported() is true. If this is true, snapshots will list each
	// host OS variant explicitly and disable all other host OS'es.
	IsHostOsDependent() bool

	// SupportedLinkages returns the names of the linkage variants supported by this module.
	SupportedLinkages() []string

	// ArePrebuiltsRequired returns true if prebuilts are required in the sdk snapshot, false
	// otherwise.
	ArePrebuiltsRequired() bool

	// AddDependencies adds dependencies from the SDK module to all the module variants the member
	// type contributes to the SDK. `names` is the list of module names given in the member type
	// property (as returned by SdkPropertyName()) in the SDK module. The exact set of variants
	// required is determined by the SDK and its properties. The dependencies must be added with the
	// supplied tag.
	//
	// The BottomUpMutatorContext provided is for the SDK module.
	AddDependencies(ctx SdkDependencyContext, dependencyTag blueprint.DependencyTag, names []string)

	// IsInstance returns true if the supplied module is an instance of this member type.
	//
	// This is used to check the type of each variant before added to the SdkMember. Returning false
	// will cause an error to be logged explaining that the module is not allowed in whichever sdk
	// property it was added.
	IsInstance(module Module) bool

	// UsesSourceModuleTypeInSnapshot returns true when the AddPrebuiltModule() method returns a
	// source module type.
	UsesSourceModuleTypeInSnapshot() bool

	// AddPrebuiltModule is called to add a prebuilt module that the sdk will populate.
	//
	// The sdk module code generates the snapshot as follows:
	//
	// * A properties struct of type SdkMemberProperties is created for each variant and
	//   populated with information from the variant by calling PopulateFromVariant(SdkAware)
	//   on the struct.
	//
	// * An additional properties struct is created into which the common properties will be
	//   added.
	//
	// * The variant property structs are analysed to find exported (capitalized) fields which
	//   have common values. Those fields are cleared and the common value added to the common
	//   properties.
	//
	//   A field annotated with a tag of `sdk:"keep"` will be treated as if it
	//   was not capitalized, i.e. not optimized for common values.
	//
	//   A field annotated with a tag of `android:"arch_variant"` will be allowed to have
	//   values that differ by arch, fields not tagged as such must have common values across
	//   all variants.
	//
	// * Additional field tags can be specified on a field that will ignore certain values
	//   for the purpose of common value optimization. A value that is ignored must have the
	//   default value for the property type. This is to ensure that significant value are not
	//   ignored by accident. The purpose of this is to allow the snapshot generation to reflect
	//   the behavior of the runtime. e.g. if a property is ignored on the host then a property
	//   that is common for android can be treated as if it was common for android and host as
	//   the setting for host is ignored anyway.
	//   * `sdk:"ignored-on-host" - this indicates the property is ignored on the host variant.
	//
	// * The sdk module type populates the BpModule structure, creating the arch specific
	//   structure and calls AddToPropertySet(...) on the properties struct to add the member
	//   specific properties in the correct place in the structure.
	//
	AddPrebuiltModule(ctx SdkMemberContext, member SdkMember) BpModule

	// CreateVariantPropertiesStruct creates a structure into which variant specific properties can be
	// added.
	CreateVariantPropertiesStruct() SdkMemberProperties

	// SupportedTraits returns the set of traits supported by this member type.
	SupportedTraits() SdkMemberTraitSet

	// Overrides returns whether type overrides other SdkMemberType
	Overrides(SdkMemberType) bool
}

var _ sdkRegisterable = (SdkMemberType)(nil)

// SdkDependencyContext provides access to information needed by the SdkMemberType.AddDependencies()
// implementations.
type SdkDependencyContext interface {
	BottomUpMutatorContext

	// RequiredTraits returns the set of SdkMemberTrait instances that the sdk requires the named
	// member to provide.
	RequiredTraits(name string) SdkMemberTraitSet

	// RequiresTrait returns true if the sdk requires the member with the supplied name to provide the
	// supplied trait.
	RequiresTrait(name string, trait SdkMemberTrait) bool
}

// SdkMemberTypeBase is the base type for SdkMemberType implementations and must be embedded in any
// struct that implements SdkMemberType.
type SdkMemberTypeBase struct {
	PropertyName string

	// Property names that this SdkMemberTypeBase can override, this is useful when a module type is a
	// superset of another module type.
	OverridesPropertyNames map[string]bool

	// The names of linkage variants supported by this module.
	SupportedLinkageNames []string

	// When set to true BpPropertyNotRequired indicates that the member type does not require the
	// property to be specifiable in an Android.bp file.
	BpPropertyNotRequired bool

	// The name of the first targeted build release.
	//
	// If not specified then it is assumed to be available on all targeted build releases.
	SupportedBuildReleaseSpecification string

<<<<<<< HEAD
	SupportsSdk     bool
=======
	// Set to true if this must be usable with the sdk/sdk_snapshot module types. Otherwise, it will
	// only be usable with module_exports/module_exports_snapshots module types.
	SupportsSdk bool

	// Set to true if prebuilt host artifacts of this member may be specific to the host OS. Only
	// applicable to modules where HostSupported() is true.
>>>>>>> f33bea35
	HostOsDependent bool

	// When set to true UseSourceModuleTypeInSnapshot indicates that the member type creates a source
	// module type in its SdkMemberType.AddPrebuiltModule() method. That prevents the sdk snapshot
	// code from automatically adding a prefer: true flag.
	UseSourceModuleTypeInSnapshot bool

	// Set to proptools.BoolPtr(false) if this member does not generate prebuilts but is only provided
	// to allow the sdk to gather members from this member's dependencies. If not specified then
	// defaults to true.
	PrebuiltsRequired *bool

	// The list of supported traits.
	Traits []SdkMemberTrait
}

func (b *SdkMemberTypeBase) SdkPropertyName() string {
	return b.PropertyName
}

func (b *SdkMemberTypeBase) RequiresBpProperty() bool {
	return !b.BpPropertyNotRequired
}

func (b *SdkMemberTypeBase) SupportedBuildReleases() string {
	return b.SupportedBuildReleaseSpecification
}

func (b *SdkMemberTypeBase) UsableWithSdkAndSdkSnapshot() bool {
	return b.SupportsSdk
}

func (b *SdkMemberTypeBase) IsHostOsDependent() bool {
	return b.HostOsDependent
}

func (b *SdkMemberTypeBase) ArePrebuiltsRequired() bool {
	return proptools.BoolDefault(b.PrebuiltsRequired, true)
}

func (b *SdkMemberTypeBase) UsesSourceModuleTypeInSnapshot() bool {
	return b.UseSourceModuleTypeInSnapshot
}

func (b *SdkMemberTypeBase) SupportedTraits() SdkMemberTraitSet {
	return NewSdkMemberTraitSet(b.Traits)
}

func (b *SdkMemberTypeBase) Overrides(other SdkMemberType) bool {
	return b.OverridesPropertyNames[other.SdkPropertyName()]
}

func (b *SdkMemberTypeBase) SupportedLinkages() []string {
	return b.SupportedLinkageNames
}

// registeredModuleExportsMemberTypes is the set of registered SdkMemberTypes for module_exports
// modules.
var registeredModuleExportsMemberTypes = &sdkRegistry{}

// registeredSdkMemberTypes is the set of registered registeredSdkMemberTypes for sdk modules.
var registeredSdkMemberTypes = &sdkRegistry{}

// RegisteredSdkMemberTypes returns a OnceKey and a sorted list of registered types.
//
// If moduleExports is true then the slice of types includes all registered types that can be used
// with the module_exports and module_exports_snapshot module types. Otherwise, the slice of types
// only includes those registered types that can be used with the sdk and sdk_snapshot module
// types.
//
// The key uniquely identifies the array of types and can be used with OncePer.Once() to cache
// information derived from the array of types.
func RegisteredSdkMemberTypes(moduleExports bool) (OnceKey, []SdkMemberType) {
	var registry *sdkRegistry
	if moduleExports {
		registry = registeredModuleExportsMemberTypes
	} else {
		registry = registeredSdkMemberTypes
	}

	registerables := registry.registeredObjects()
	types := make([]SdkMemberType, len(registerables))
	for i, registerable := range registerables {
		types[i] = registerable.(SdkMemberType)
	}
	return registry.uniqueOnceKey(), types
}

// RegisterSdkMemberType registers an SdkMemberType object to allow them to be used in the
// module_exports, module_exports_snapshot and (depending on the value returned from
// SdkMemberType.UsableWithSdkAndSdkSnapshot) the sdk and sdk_snapshot module types.
func RegisterSdkMemberType(memberType SdkMemberType) {
	// All member types are usable with module_exports.
	registeredModuleExportsMemberTypes = registeredModuleExportsMemberTypes.copyAndAppend(memberType)

	// Only those that explicitly indicate it are usable with sdk.
	if memberType.UsableWithSdkAndSdkSnapshot() {
		registeredSdkMemberTypes = registeredSdkMemberTypes.copyAndAppend(memberType)
	}
}

// SdkMemberPropertiesBase is the base structure for all implementations of SdkMemberProperties and
// must be embedded in any struct that implements SdkMemberProperties.
//
// Contains common properties that apply across many different member types.
type SdkMemberPropertiesBase struct {
	// The number of unique os types supported by the member variants.
	//
	// If a member has a variant with more than one os type then it will need to differentiate
	// the locations of any of their prebuilt files in the snapshot by os type to prevent them
	// from colliding. See OsPrefix().
	//
	// This property is the same for all variants of a member and so would be optimized away
	// if it was not explicitly kept.
	Os_count int `sdk:"keep"`

	// The os type for which these properties refer.
	//
	// Provided to allow a member to differentiate between os types in the locations of their
	// prebuilt files when it supports more than one os type.
	//
	// This property is the same for all os type specific variants of a member and so would be
	// optimized away if it was not explicitly kept.
	Os OsType `sdk:"keep"`

	// The setting to use for the compile_multilib property.
	Compile_multilib string `android:"arch_variant"`
}

// OsPrefix returns the os prefix to use for any file paths in the sdk.
//
// Is an empty string if the member only provides variants for a single os type, otherwise
// is the OsType.Name.
func (b *SdkMemberPropertiesBase) OsPrefix() string {
	if b.Os_count == 1 {
		return ""
	} else {
		return b.Os.Name
	}
}

func (b *SdkMemberPropertiesBase) Base() *SdkMemberPropertiesBase {
	return b
}

// SdkMemberProperties is the interface to be implemented on top of a structure that contains
// variant specific information.
//
// Struct fields that are capitalized are examined for common values to extract. Fields that are not
// capitalized are assumed to be arch specific.
type SdkMemberProperties interface {
	// Base returns the base structure.
	Base() *SdkMemberPropertiesBase

	// PopulateFromVariant populates this structure with information from a module variant.
	//
	// It will typically be called once for each variant of a member module that the SDK depends upon.
	PopulateFromVariant(ctx SdkMemberContext, variant Module)

	// AddToPropertySet adds the information from this structure to the property set.
	//
	// This will be called for each instance of this structure on which the PopulateFromVariant method
	// was called and also on a number of different instances of this structure into which properties
	// common to one or more variants have been copied. Therefore, implementations of this must handle
	// the case when this structure is only partially populated.
	AddToPropertySet(ctx SdkMemberContext, propertySet BpPropertySet)
}

// SdkMemberContext provides access to information common to a specific member.
type SdkMemberContext interface {

	// SdkModuleContext returns the module context of the sdk common os variant which is creating the
	// snapshot.
	//
	// This is common to all members of the sdk and is not specific to the member being processed.
	// If information about the member being processed needs to be obtained from this ModuleContext it
	// must be obtained using one of the OtherModule... methods not the Module... methods.
	SdkModuleContext() ModuleContext

	// SnapshotBuilder the builder of the snapshot.
	SnapshotBuilder() SnapshotBuilder

	// MemberType returns the type of the member currently being processed.
	MemberType() SdkMemberType

	// Name returns the name of the member currently being processed.
	//
	// Provided for use by sdk members to create a member specific location within the snapshot
	// into which to copy the prebuilt files.
	Name() string

	// RequiresTrait returns true if this member is expected to provide the specified trait.
	RequiresTrait(trait SdkMemberTrait) bool

	// IsTargetBuildBeforeTiramisu return true if the target build release for which this snapshot is
	// being generated is before Tiramisu, i.e. S.
	IsTargetBuildBeforeTiramisu() bool
}

// ExportedComponentsInfo contains information about the components that this module exports to an
// sdk snapshot.
//
// A component of a module is a child module that the module creates and which forms an integral
// part of the functionality that the creating module provides. A component module is essentially
// owned by its creator and is tightly coupled to the creator and other components.
//
// e.g. the child modules created by prebuilt_apis are not components because they are not tightly
// coupled to the prebuilt_apis module. Once they are created the prebuilt_apis ignores them. The
// child impl and stub library created by java_sdk_library (and corresponding import) are components
// because the creating module depends upon them in order to provide some of its own functionality.
//
// A component is exported if it is part of an sdk snapshot. e.g. The xml and impl child modules are
// components but they are not exported as they are not part of an sdk snapshot.
//
// This information is used by the sdk snapshot generation code to ensure that it does not create
// an sdk snapshot that contains a declaration of the component module and the module that creates
// it as that would result in duplicate modules when attempting to use the snapshot. e.g. a snapshot
// that included the java_sdk_library_import "foo" and also a java_import "foo.stubs" would fail
// as there would be two modules called "foo.stubs".
type ExportedComponentsInfo struct {
	// The names of the exported components.
	Components []string
}

var ExportedComponentsInfoProvider = blueprint.NewProvider(ExportedComponentsInfo{})

// AdditionalSdkInfo contains additional properties to add to the generated SDK info file.
type AdditionalSdkInfo struct {
	Properties map[string]interface{}
}

var AdditionalSdkInfoProvider = blueprint.NewProvider(AdditionalSdkInfo{})<|MERGE_RESOLUTION|>--- conflicted
+++ resolved
@@ -786,16 +786,12 @@
 	// If not specified then it is assumed to be available on all targeted build releases.
 	SupportedBuildReleaseSpecification string
 
-<<<<<<< HEAD
-	SupportsSdk     bool
-=======
 	// Set to true if this must be usable with the sdk/sdk_snapshot module types. Otherwise, it will
 	// only be usable with module_exports/module_exports_snapshots module types.
 	SupportsSdk bool
 
 	// Set to true if prebuilt host artifacts of this member may be specific to the host OS. Only
 	// applicable to modules where HostSupported() is true.
->>>>>>> f33bea35
 	HostOsDependent bool
 
 	// When set to true UseSourceModuleTypeInSnapshot indicates that the member type creates a source
