// Copyright 2017 Google Inc. All rights reserved.
//
// Licensed under the Apache License, Version 2.0 (the "License");
// you may not use this file except in compliance with the License.
// You may obtain a copy of the License at
//
//     http://www.apache.org/licenses/LICENSE-2.0
//
// Unless required by applicable law or agreed to in writing, software
// distributed under the License is distributed on an "AS IS" BASIS,
// WITHOUT WARRANTIES OR CONDITIONS OF ANY KIND, either express or implied.
// See the License for the specific language governing permissions and
// limitations under the License.

package android

import (
	"strings"

	"github.com/google/blueprint"
	"github.com/google/blueprint/proptools"
)

// TODO(ccross): protos are often used to communicate between multiple modules.  If the only
// way to convert a proto to source is to reference it as a source file, and external modules cannot
// reference source files in other modules, then every module that owns a proto file will need to
// export a library for every type of external user (lite vs. full, c vs. c++ vs. java).  It would
// be better to support a proto module type that exported a proto file along with some include dirs,
// and then external modules could depend on the proto module but use their own settings to
// generate the source.

type ProtoFlags struct {
	Flags                 []string
	CanonicalPathFromRoot bool
	Dir                   ModuleGenPath
	SubDir                ModuleGenPath
	OutTypeFlag           string
	OutParams             []string
	Deps                  Paths
}

type protoDependencyTag struct {
	blueprint.BaseDependencyTag
	name string
}

var ProtoPluginDepTag = protoDependencyTag{name: "plugin"}

func ProtoDeps(ctx BottomUpMutatorContext, p *ProtoProperties) {
	if String(p.Proto.Plugin) != "" && String(p.Proto.Type) != "" {
		ctx.ModuleErrorf("only one of proto.type and proto.plugin can be specified.")
	}

	if plugin := String(p.Proto.Plugin); plugin != "" {
		ctx.AddFarVariationDependencies(ctx.Config().BuildOSTarget.Variations(),
			ProtoPluginDepTag, "protoc-gen-"+plugin)
	}
}

func GetProtoFlags(ctx ModuleContext, p *ProtoProperties) ProtoFlags {
	var flags []string
	var deps Paths

	if len(p.Proto.Local_include_dirs) > 0 {
		localProtoIncludeDirs := PathsForModuleSrc(ctx, p.Proto.Local_include_dirs)
		flags = append(flags, JoinWithPrefix(localProtoIncludeDirs.Strings(), "-I"))
	}
	if len(p.Proto.Include_dirs) > 0 {
		rootProtoIncludeDirs := PathsForSource(ctx, p.Proto.Include_dirs)
		flags = append(flags, JoinWithPrefix(rootProtoIncludeDirs.Strings(), "-I"))
	}

	ctx.VisitDirectDepsWithTag(ProtoPluginDepTag, func(dep Module) {
		if hostTool, ok := dep.(HostToolProvider); !ok || !hostTool.HostToolPath().Valid() {
			ctx.PropertyErrorf("proto.plugin", "module %q is not a host tool provider",
				ctx.OtherModuleName(dep))
		} else {
			plugin := String(p.Proto.Plugin)
			deps = append(deps, hostTool.HostToolPath().Path())
			flags = append(flags, "--plugin=protoc-gen-"+plugin+"="+hostTool.HostToolPath().String())
		}
	})

	var protoOutFlag string
	if plugin := String(p.Proto.Plugin); plugin != "" {
		protoOutFlag = "--" + plugin + "_out"
	}

	return ProtoFlags{
		Flags:                 flags,
		Deps:                  deps,
		OutTypeFlag:           protoOutFlag,
		CanonicalPathFromRoot: proptools.BoolDefault(p.Proto.Canonical_path_from_root, true),
		Dir:                   PathForModuleGen(ctx, "proto"),
		SubDir:                PathForModuleGen(ctx, "proto", ctx.ModuleDir()),
	}
}

type ProtoProperties struct {
	Proto struct {
		// Proto generator type.  C++: full or lite.  Java: micro, nano, stream, or lite.
		Type *string `android:"arch_variant"`

		// Proto plugin to use as the generator.  Must be a cc_binary_host module.
		Plugin *string `android:"arch_variant"`

		// list of directories that will be added to the protoc include paths.
		Include_dirs []string

		// list of directories relative to the bp file that will
		// be added to the protoc include paths.
		Local_include_dirs []string

		// whether to identify the proto files from the root of the
		// source tree (the original method in Android, useful for
		// android-specific protos), or relative from where they were
		// specified (useful for external/third party protos).
		//
		// This defaults to true today, but is expected to default to
		// false in the future.
		Canonical_path_from_root *bool
	} `android:"arch_variant"`
}

func ProtoRule(rule *RuleBuilder, protoFile Path, flags ProtoFlags, deps Paths,
	outDir WritablePath, depFile WritablePath, outputs WritablePaths) {

	var protoBase string
	if flags.CanonicalPathFromRoot {
		protoBase = "."
	} else {
		rel := protoFile.Rel()
		protoBase = strings.TrimSuffix(protoFile.String(), rel)
	}

	rule.Command().
		BuiltTool("aprotoc").
		FlagWithArg(flags.OutTypeFlag+"=", strings.Join(flags.OutParams, ",")+":"+outDir.String()).
		FlagWithDepFile("--dependency_out=", depFile).
		FlagWithArg("-I ", protoBase).
		Flags(flags.Flags).
		Input(protoFile).
		Implicits(deps).
		ImplicitOutputs(outputs)

	rule.Command().
		BuiltTool("dep_fixer").Flag(depFile.String())
<<<<<<< HEAD
=======
}

// Bp2buildProtoInfo contains information necessary to pass on to language specific conversion.
type Bp2buildProtoInfo struct {
	Type *string
	Name string
}

type protoAttrs struct {
	Srcs                bazel.LabelListAttribute
	Strip_import_prefix *string
}

// Bp2buildProtoProperties converts proto properties, creating a proto_library and returning the
// information necessary for language-specific handling.
func Bp2buildProtoProperties(ctx Bp2buildMutatorContext, module Module, srcs bazel.LabelListAttribute) (Bp2buildProtoInfo, bool) {
	var info Bp2buildProtoInfo
	if srcs.IsEmpty() {
		return info, false
	}
	m := module.base()

	info.Name = m.Name() + "_proto"
	attrs := protoAttrs{
		Srcs: srcs,
	}

	for axis, configToProps := range m.GetArchVariantProperties(ctx, &ProtoProperties{}) {
		for _, rawProps := range configToProps {
			var props *ProtoProperties
			var ok bool
			if props, ok = rawProps.(*ProtoProperties); !ok {
				ctx.ModuleErrorf("Could not cast ProtoProperties to expected type")
			}
			if axis == bazel.NoConfigAxis {
				info.Type = props.Proto.Type

				if !proptools.BoolDefault(props.Proto.Canonical_path_from_root, canonicalPathFromRootDefault) {
					// an empty string indicates to strips the package path
					path := ""
					attrs.Strip_import_prefix = &path
				}
			} else if props.Proto.Type != info.Type && props.Proto.Type != nil {
				ctx.ModuleErrorf("Cannot handle arch-variant types for protos at this time.")
			}
		}
	}

	ctx.CreateBazelTargetModule(
		bazel.BazelTargetModuleProperties{Rule_class: "proto_library"},
		CommonAttributes{Name: info.Name},
		&attrs)

	return info, true
>>>>>>> 675695eb
}<|MERGE_RESOLUTION|>--- conflicted
+++ resolved
@@ -15,10 +15,15 @@
 package android
 
 import (
+	"android/soong/bazel"
 	"strings"
 
 	"github.com/google/blueprint"
 	"github.com/google/blueprint/proptools"
+)
+
+const (
+	canonicalPathFromRootDefault = true
 )
 
 // TODO(ccross): protos are often used to communicate between multiple modules.  If the only
@@ -90,7 +95,7 @@
 		Flags:                 flags,
 		Deps:                  deps,
 		OutTypeFlag:           protoOutFlag,
-		CanonicalPathFromRoot: proptools.BoolDefault(p.Proto.Canonical_path_from_root, true),
+		CanonicalPathFromRoot: proptools.BoolDefault(p.Proto.Canonical_path_from_root, canonicalPathFromRootDefault),
 		Dir:                   PathForModuleGen(ctx, "proto"),
 		SubDir:                PathForModuleGen(ctx, "proto", ctx.ModuleDir()),
 	}
@@ -145,8 +150,6 @@
 
 	rule.Command().
 		BuiltTool("dep_fixer").Flag(depFile.String())
-<<<<<<< HEAD
-=======
 }
 
 // Bp2buildProtoInfo contains information necessary to pass on to language specific conversion.
@@ -201,5 +204,4 @@
 		&attrs)
 
 	return info, true
->>>>>>> 675695eb
 }