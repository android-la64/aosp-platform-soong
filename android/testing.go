// Copyright 2017 Google Inc. All rights reserved.
//
// Licensed under the Apache License, Version 2.0 (the "License");
// you may not use this file except in compliance with the License.
// You may obtain a copy of the License at
//
//     http://www.apache.org/licenses/LICENSE-2.0
//
// Unless required by applicable law or agreed to in writing, software
// distributed under the License is distributed on an "AS IS" BASIS,
// WITHOUT WARRANTIES OR CONDITIONS OF ANY KIND, either express or implied.
// See the License for the specific language governing permissions and
// limitations under the License.

package android

import (
	"fmt"
	"path/filepath"
	"strings"

	"github.com/google/blueprint"
)

func NewTestContext() *TestContext {
<<<<<<< HEAD
	ctx := &TestContext{
		Context: blueprint.NewContext(),
	}

	namespaceExportFilter := func(namespace *Namespace) bool {
		return true
	}
	ctx.SetNameInterface(NewNameResolver(namespaceExportFilter))
=======
	namespaceExportFilter := func(namespace *Namespace) bool {
		return true
	}

	nameResolver := NewNameResolver(namespaceExportFilter)
	ctx := &TestContext{
		Context:      blueprint.NewContext(),
		NameResolver: nameResolver,
	}

	ctx.SetNameInterface(nameResolver)
>>>>>>> 73c20995

	return ctx
}

func NewTestArchContext() *TestContext {
	ctx := NewTestContext()
	ctx.preDeps = append(ctx.preDeps, registerArchMutator)
	return ctx
}

type TestContext struct {
	*blueprint.Context
	preArch, preDeps, postDeps []RegisterMutatorFunc
	NameResolver               *NameResolver
}

func (ctx *TestContext) PreArchMutators(f RegisterMutatorFunc) {
	ctx.preArch = append(ctx.preArch, f)
}

func (ctx *TestContext) PreDepsMutators(f RegisterMutatorFunc) {
	ctx.preDeps = append(ctx.preDeps, f)
}

func (ctx *TestContext) PostDepsMutators(f RegisterMutatorFunc) {
	ctx.postDeps = append(ctx.postDeps, f)
}

func (ctx *TestContext) Register() {
	registerMutators(ctx.Context, ctx.preArch, ctx.preDeps, ctx.postDeps)

	ctx.RegisterSingletonType("env", SingletonFactoryAdaptor(EnvSingleton))
}

func (ctx *TestContext) ModuleForTests(name, variant string) TestingModule {
	var module Module
	ctx.VisitAllModules(func(m blueprint.Module) {
		if ctx.ModuleName(m) == name && ctx.ModuleSubDir(m) == variant {
			module = m.(Module)
		}
	})

	if module == nil {
		// find all the modules that do exist
		allModuleNames := []string{}
		ctx.VisitAllModules(func(m blueprint.Module) {
			allModuleNames = append(allModuleNames, m.(Module).Name()+"("+ctx.ModuleSubDir(m)+")")
		})

		panic(fmt.Errorf("failed to find module %q variant %q."+
			"\nall modules: %v", name, variant, allModuleNames))
	}

	return TestingModule{module}
}

// MockFileSystem causes the Context to replace all reads with accesses to the provided map of
// filenames to contents stored as a byte slice.
func (ctx *TestContext) MockFileSystem(files map[string][]byte) {
	// no module list file specified; find every file named Blueprints or Android.bp
	pathsToParse := []string{}
	for candidate := range files {
		base := filepath.Base(candidate)
		if base == "Blueprints" || base == "Android.bp" {
			pathsToParse = append(pathsToParse, candidate)
		}
	}
	if len(pathsToParse) < 1 {
		panic(fmt.Sprintf("No Blueprint or Android.bp files found in mock filesystem: %v\n", files))
	}
	files[blueprint.MockModuleListFile] = []byte(strings.Join(pathsToParse, "\n"))

	ctx.Context.MockFileSystem(files)
}

type TestingModule struct {
	module Module
}

func (m TestingModule) Module() Module {
	return m.module
}

func (m TestingModule) Rule(rule string) BuildParams {
	for _, p := range m.module.BuildParamsForTests() {
		if strings.Contains(p.Rule.String(), rule) {
			return p
		}
	}
	panic(fmt.Errorf("couldn't find rule %q", rule))
}

func (m TestingModule) Description(desc string) BuildParams {
	for _, p := range m.module.BuildParamsForTests() {
		if p.Description == desc {
			return p
		}
	}
	panic(fmt.Errorf("couldn't find description %q", desc))
}

func (m TestingModule) Output(file string) BuildParams {
	for _, p := range m.module.BuildParamsForTests() {
		outputs := append(WritablePaths(nil), p.Outputs...)
		if p.Output != nil {
			outputs = append(outputs, p.Output)
		}
		for _, f := range outputs {
			if f.String() == file || f.Rel() == file {
				return p
			}
		}
	}
	panic(fmt.Errorf("couldn't find output %q", file))
}<|MERGE_RESOLUTION|>--- conflicted
+++ resolved
@@ -23,16 +23,6 @@
 )
 
 func NewTestContext() *TestContext {
-<<<<<<< HEAD
-	ctx := &TestContext{
-		Context: blueprint.NewContext(),
-	}
-
-	namespaceExportFilter := func(namespace *Namespace) bool {
-		return true
-	}
-	ctx.SetNameInterface(NewNameResolver(namespaceExportFilter))
-=======
 	namespaceExportFilter := func(namespace *Namespace) bool {
 		return true
 	}
@@ -44,7 +34,6 @@
 	}
 
 	ctx.SetNameInterface(nameResolver)
->>>>>>> 73c20995
 
 	return ctx
 }
