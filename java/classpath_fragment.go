/*
 * Copyright (C) 2021 The Android Open Source Project
 *
 * Licensed under the Apache License, Version 2.0 (the "License");
 * you may not use this file except in compliance with the License.
 * You may obtain a copy of the License at
 *
 *      http://www.apache.org/licenses/LICENSE-2.0
 *
 * Unless required by applicable law or agreed to in writing, software
 * distributed under the License is distributed on an "AS IS" BASIS,
 * WITHOUT WARRANTIES OR CONDITIONS OF ANY KIND, either express or implied.
 * See the License for the specific language governing permissions and
 * limitations under the License.
 */

package java

import (
	"fmt"
	"github.com/google/blueprint"
	"github.com/google/blueprint/proptools"
	"strings"

	"android/soong/android"
)

// Build rules and utilities to generate individual packages/modules/common/proto/classpaths.proto
// config files based on build configuration to embed into /system and /apex on a device.
//
// See `derive_classpath` service that reads the configs at runtime and defines *CLASSPATH variables
// on the device.

type classpathType int

const (
	// Matches definition in packages/modules/common/proto/classpaths.proto
	BOOTCLASSPATH classpathType = iota
	DEX2OATBOOTCLASSPATH
	SYSTEMSERVERCLASSPATH
	STANDALONE_SYSTEMSERVER_JARS
)

func (c classpathType) String() string {
	return [...]string{"BOOTCLASSPATH", "DEX2OATBOOTCLASSPATH", "SYSTEMSERVERCLASSPATH", "STANDALONE_SYSTEMSERVER_JARS"}[c]
}

type classpathFragmentProperties struct {
	// Whether to generated classpaths.proto config instance for the fragment. If the config is not
	// generated, then relevant boot jars are added to platform classpath, i.e. platform_bootclasspath
	// or platform_systemserverclasspath. This is useful for non-updatable APEX boot jars, to keep
	// them as part of dexopt on device. Defaults to true.
	Generate_classpaths_proto *bool
}

// classpathFragment interface is implemented by a module that contributes jars to a *CLASSPATH
// variables at runtime.
type classpathFragment interface {
	android.Module

	classpathFragmentBase() *ClasspathFragmentBase
}

// ClasspathFragmentBase is meant to be embedded in any module types that implement classpathFragment;
// such modules are expected to call initClasspathFragment().
type ClasspathFragmentBase struct {
	properties classpathFragmentProperties

	classpathType classpathType

	outputFilepath android.OutputPath
	installDirPath android.InstallPath
}

func (c *ClasspathFragmentBase) classpathFragmentBase() *ClasspathFragmentBase {
	return c
}

// Initializes ClasspathFragmentBase struct. Must be called by all modules that include ClasspathFragmentBase.
func initClasspathFragment(c classpathFragment, classpathType classpathType) {
	base := c.classpathFragmentBase()
	base.classpathType = classpathType
	c.AddProperties(&base.properties)
}

// Matches definition of Jar in packages/modules/SdkExtensions/proto/classpaths.proto
type classpathJar struct {
	path          string
	classpath     classpathType
	minSdkVersion string
	maxSdkVersion string
}

// gatherPossibleApexModuleNamesAndStems returns a set of module and stem names from the
// supplied contents that may be in the apex boot jars.
//
// The module names are included because sometimes the stem is set to just change the name of
// the installed file and it expects the configuration to still use the actual module name.
//
// The stem names are included because sometimes the stem is set to change the effective name of the
// module that is used in the configuration as well,e .g. when a test library is overriding an
// actual boot jar
func gatherPossibleApexModuleNamesAndStems(ctx android.ModuleContext, contents []string, tag blueprint.DependencyTag) []string {
	set := map[string]struct{}{}
	for _, name := range contents {
		dep := ctx.GetDirectDepWithTag(name, tag)
		set[name] = struct{}{}
		if m, ok := dep.(ModuleWithStem); ok {
			set[m.Stem()] = struct{}{}
		} else {
			ctx.PropertyErrorf("contents", "%v is not a ModuleWithStem", name)
		}
	}
	return android.SortedKeys(set)
}

// Converts android.ConfiguredJarList into a list of classpathJars for each given classpathType.
func configuredJarListToClasspathJars(ctx android.ModuleContext, configuredJars android.ConfiguredJarList, classpaths ...classpathType) []classpathJar {
	paths := configuredJars.DevicePaths(ctx.Config(), android.Android)
	jars := make([]classpathJar, 0, len(paths)*len(classpaths))
	for i := 0; i < len(paths); i++ {
		for _, classpathType := range classpaths {
			jar := classpathJar{
				classpath: classpathType,
				path:      paths[i],
			}
			ctx.VisitDirectDepsIf(func(m android.Module) bool {
				return m.Name() == configuredJars.Jar(i)
			}, func(m android.Module) {
				if s, ok := m.(*SdkLibrary); ok {
					// TODO(208456999): instead of mapping "current" to latest, min_sdk_version should never be set to "current"
					if s.minSdkVersion.Specified() {
						if s.minSdkVersion.ApiLevel.IsCurrent() {
							jar.minSdkVersion = ctx.Config().DefaultAppTargetSdk(ctx).String()
						} else {
							jar.minSdkVersion = s.minSdkVersion.ApiLevel.String()
						}
					}
					if s.maxSdkVersion.Specified() {
<<<<<<< HEAD
						if s.maxSdkVersion.ApiLevel.IsCurrent() {
=======
						if s.maxSdkVersion.IsCurrent() {
>>>>>>> 128c22d2
							jar.maxSdkVersion = ctx.Config().DefaultAppTargetSdk(ctx).String()
						} else {
							jar.maxSdkVersion = s.maxSdkVersion.String()
						}
					}
				}
			})
			jars = append(jars, jar)
		}
	}
	return jars
}

func (c *ClasspathFragmentBase) generateClasspathProtoBuildActions(ctx android.ModuleContext, configuredJars android.ConfiguredJarList, jars []classpathJar) {
	generateProto := proptools.BoolDefault(c.properties.Generate_classpaths_proto, true)
	if generateProto {
		outputFilename := strings.ToLower(c.classpathType.String()) + ".pb"
		c.outputFilepath = android.PathForModuleOut(ctx, outputFilename).OutputPath
		c.installDirPath = android.PathForModuleInstall(ctx, "etc", "classpaths")

		generatedTextproto := android.PathForModuleOut(ctx, outputFilename+".textproto")
		writeClasspathsTextproto(ctx, generatedTextproto, jars)

		rule := android.NewRuleBuilder(pctx, ctx)
		rule.Command().
			BuiltTool("conv_classpaths_proto").
			Flag("encode").
			Flag("--format=textproto").
			FlagWithInput("--input=", generatedTextproto).
			FlagWithOutput("--output=", c.outputFilepath)

		rule.Build("classpath_fragment", "Compiling "+c.outputFilepath.String())
	}

	classpathProtoInfo := ClasspathFragmentProtoContentInfo{
		ClasspathFragmentProtoGenerated:  generateProto,
		ClasspathFragmentProtoContents:   configuredJars,
		ClasspathFragmentProtoInstallDir: c.installDirPath,
		ClasspathFragmentProtoOutput:     c.outputFilepath,
	}
	ctx.SetProvider(ClasspathFragmentProtoContentInfoProvider, classpathProtoInfo)
}

func writeClasspathsTextproto(ctx android.ModuleContext, output android.WritablePath, jars []classpathJar) {
	var content strings.Builder

	for _, jar := range jars {
		fmt.Fprintf(&content, "jars {\n")
		fmt.Fprintf(&content, "path: \"%s\"\n", jar.path)
		fmt.Fprintf(&content, "classpath: %s\n", jar.classpath)
		fmt.Fprintf(&content, "min_sdk_version: \"%s\"\n", jar.minSdkVersion)
		fmt.Fprintf(&content, "max_sdk_version: \"%s\"\n", jar.maxSdkVersion)
		fmt.Fprintf(&content, "}\n")
	}

	android.WriteFileRule(ctx, output, content.String())
}

// Returns AndroidMkEntries objects to install generated classpath.proto.
// Do not use this to install into APEXes as the injection of the generated files happen separately for APEXes.
func (c *ClasspathFragmentBase) androidMkEntries() []android.AndroidMkEntries {
	return []android.AndroidMkEntries{{
		Class:      "ETC",
		OutputFile: android.OptionalPathForPath(c.outputFilepath),
		ExtraEntries: []android.AndroidMkExtraEntriesFunc{
			func(ctx android.AndroidMkExtraEntriesContext, entries *android.AndroidMkEntries) {
				entries.SetString("LOCAL_MODULE_PATH", c.installDirPath.String())
				entries.SetString("LOCAL_INSTALLED_MODULE_STEM", c.outputFilepath.Base())
			},
		},
	}}
}

var ClasspathFragmentProtoContentInfoProvider = blueprint.NewProvider(ClasspathFragmentProtoContentInfo{})

type ClasspathFragmentProtoContentInfo struct {
	// Whether the classpaths.proto config is generated for the fragment.
	ClasspathFragmentProtoGenerated bool

	// ClasspathFragmentProtoContents contains a list of jars that are part of this classpath fragment.
	ClasspathFragmentProtoContents android.ConfiguredJarList

	// ClasspathFragmentProtoOutput is an output path for the generated classpaths.proto config of this module.
	//
	// The file should be copied to a relevant place on device, see ClasspathFragmentProtoInstallDir
	// for more details.
	ClasspathFragmentProtoOutput android.OutputPath

	// ClasspathFragmentProtoInstallDir contains information about on device location for the generated classpaths.proto file.
	//
	// The path encodes expected sub-location within partitions, i.e. etc/classpaths/<proto-file>,
	// for ClasspathFragmentProtoOutput. To get sub-location, instead of the full output / make path
	// use android.InstallPath#Rel().
	//
	// This is only relevant for APEX modules as they perform their own installation; while regular
	// system files are installed via ClasspathFragmentBase#androidMkEntries().
	ClasspathFragmentProtoInstallDir android.InstallPath
}<|MERGE_RESOLUTION|>--- conflicted
+++ resolved
@@ -130,18 +130,14 @@
 				if s, ok := m.(*SdkLibrary); ok {
 					// TODO(208456999): instead of mapping "current" to latest, min_sdk_version should never be set to "current"
 					if s.minSdkVersion.Specified() {
-						if s.minSdkVersion.ApiLevel.IsCurrent() {
+						if s.minSdkVersion.IsCurrent() {
 							jar.minSdkVersion = ctx.Config().DefaultAppTargetSdk(ctx).String()
 						} else {
-							jar.minSdkVersion = s.minSdkVersion.ApiLevel.String()
+							jar.minSdkVersion = s.minSdkVersion.String()
 						}
 					}
 					if s.maxSdkVersion.Specified() {
-<<<<<<< HEAD
-						if s.maxSdkVersion.ApiLevel.IsCurrent() {
-=======
 						if s.maxSdkVersion.IsCurrent() {
->>>>>>> 128c22d2
 							jar.maxSdkVersion = ctx.Config().DefaultAppTargetSdk(ctx).String()
 						} else {
 							jar.maxSdkVersion = s.maxSdkVersion.String()
