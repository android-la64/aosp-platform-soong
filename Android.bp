subdirs = [
    "androidmk",
    "bpfix",
    "cmd/*",
    "fs",
    "finder",
    "jar",
    "zip",
    "third_party/zip",
    "ui/*",
]

bootstrap_go_package {
    name: "soong-env",
    pkgPath: "android/soong/env",
    srcs: [
        "env/env.go",
    ],
}

bootstrap_go_package {
    name: "soong",
    pkgPath: "android/soong",
    deps: [
        "blueprint",
    ],
    srcs: [
        "doc.go",
    ],
}

bootstrap_go_package {
    name: "soong-android",
    pkgPath: "android/soong/android",
    deps: [
        "blueprint",
        "blueprint-bootstrap",
        "soong",
        "soong-env",
    ],
    srcs: [
        "android/androidmk.go",
        "android/api_levels.go",
        "android/arch.go",
        "android/config.go",
        "android/defaults.go",
        "android/defs.go",
        "android/expand.go",
        "android/hooks.go",
        "android/makevars.go",
        "android/module.go",
        "android/mutator.go",
        "android/onceper.go",
        "android/package_ctx.go",
        "android/paths.go",
        "android/prebuilt.go",
        "android/proto.go",
        "android/register.go",
        "android/testing.go",
        "android/util.go",
        "android/variable.go",

        // Lock down environment access last
        "android/env.go",
    ],
    testSrcs: [
        "android/expand_test.go",
        "android/paths_test.go",
        "android/prebuilt_test.go",
        "android/util_test.go",
        "android/variable_test.go",
    ],
}

bootstrap_go_package {
    name: "soong-cc-config",
    pkgPath: "android/soong/cc/config",
    deps: [
        "soong-android",
    ],
    srcs: [
        "cc/config/clang.go",
        "cc/config/global.go",
        "cc/config/tidy.go",
        "cc/config/toolchain.go",

        "cc/config/arm_device.go",
        "cc/config/arm64_device.go",
        "cc/config/mips_device.go",
        "cc/config/mips64_device.go",
        "cc/config/x86_device.go",
        "cc/config/x86_64_device.go",

        "cc/config/x86_darwin_host.go",
        "cc/config/x86_linux_host.go",
        "cc/config/x86_linux_bionic_host.go",
        "cc/config/x86_windows_host.go",
    ],
    testSrcs: [
        "cc/config/tidy_test.go",
    ],
}

bootstrap_go_package {
    name: "soong-cc",
    pkgPath: "android/soong/cc",
    deps: [
        "blueprint",
        "blueprint-pathtools",
        "soong",
        "soong-android",
        "soong-cc-config",
        "soong-genrule",
    ],
    srcs: [
        "cc/androidmk.go",
        "cc/builder.go",
        "cc/cc.go",
        "cc/check.go",
        "cc/coverage.go",
        "cc/gen.go",
        "cc/lto.go",
        "cc/makevars.go",
        "cc/pgo.go",
        "cc/prebuilt.go",
        "cc/proto.go",
        "cc/relocation_packer.go",
        "cc/rs.go",
        "cc/sanitize.go",
        "cc/sabi.go",
        "cc/stl.go",
        "cc/strip.go",
        "cc/tidy.go",
        "cc/util.go",
        "cc/vndk.go",

        "cc/cmakelists.go",
        "cc/compiler.go",
        "cc/installer.go",
        "cc/linker.go",

        "cc/binary.go",
        "cc/library.go",
        "cc/object.go",
        "cc/test.go",
        "cc/toolchain_library.go",

        "cc/ndk_prebuilt.go",
        "cc/ndk_headers.go",
        "cc/ndk_library.go",
        "cc/ndk_sysroot.go",

        "cc/llndk_library.go",

        "cc/kernel_headers.go",

        "cc/genrule.go",
    ],
    testSrcs: [
        "cc/cc_test.go",
        "cc/test_data_test.go",
    ],
    pluginFor: ["soong_build"],
}

bootstrap_go_package {
    name: "soong-genrule",
    pkgPath: "android/soong/genrule",
    deps: [
        "blueprint",
        "blueprint-pathtools",
        "soong",
        "soong-android",
        "soong-shared",
    ],
    srcs: [
        "genrule/filegroup.go",
        "genrule/genrule.go",
    ],
    pluginFor: ["soong_build"],
}

bootstrap_go_package {
    name: "soong-phony",
    pkgPath: "android/soong/phony",
    deps: [
        "blueprint",
        "soong-android",
    ],
    srcs: [
        "phony/phony.go",
    ],
    pluginFor: ["soong_build"],
}

bootstrap_go_package {
    name: "soong-java",
    pkgPath: "android/soong/java",
    deps: [
        "blueprint",
        "blueprint-pathtools",
        "soong",
        "soong-android",
        "soong-genrule",
        "soong-java-config",
    ],
    srcs: [
        "java/androidmk.go",
        "java/app_builder.go",
        "java/app.go",
        "java/builder.go",
        "java/gen.go",
        "java/java.go",
        "java/proto.go",
        "java/resources.go",
        "java/system_modules.go",
    ],
    testSrcs: [
        "java/java_test.go",
    ],
    pluginFor: ["soong_build"],
}

bootstrap_go_package {
    name: "soong-java-config",
    pkgPath: "android/soong/java/config",
    deps: [
        "blueprint-proptools",
        "soong-android",
    ],
    srcs: [
        "java/config/config.go",
        "java/config/error_prone.go",
        "java/config/kotlin.go",
        "java/config/makevars.go",
    ],
}

bootstrap_go_package {
    name: "soong-python",
    pkgPath: "android/soong/python",
    deps: [
        "blueprint",
        "soong-android",
    ],
    srcs: [
        "python/androidmk.go",
        "python/binary.go",
        "python/builder.go",
        "python/defaults.go",
        "python/installer.go",
        "python/library.go",
        "python/python.go",
        "python/test.go",
    ],
    testSrcs: [
        "python/python_test.go",
    ],
    pluginFor: ["soong_build"],
}

bootstrap_go_package {
    name: "soong-shared",
    pkgPath: "android/soong/shared",
    srcs: [
        "shared/paths.go",
    ],
}

//
// Defaults to enable various configurations of host bionic
//

cc_defaults {
    name: "linux_bionic_supported",
    host_supported: true,
    target: {
        host: {
            enabled: false,
        },
        linux_bionic: {
            enabled: true,
        },
    },
}

//
// C static libraries extracted from the gcc toolchain
//

toolchain_library {
    name: "libatomic",
    defaults: ["linux_bionic_supported"],
    vendor_available: true,
    arch: {
        arm: {
            instruction_set: "arm",
        },
    },
}

toolchain_library {
    name: "libgcc",
    defaults: ["linux_bionic_supported"],
    vendor_available: true,
    arch: {
        arm: {
            instruction_set: "arm",
        },
    },
}

toolchain_library {
    name: "libwinpthread",
    host_supported: true,
    enabled: false,
    target: {
        windows: {
<<<<<<< HEAD
            enabled: true
=======
            enabled: true,
>>>>>>> 5c3c7681
        },
    },
}

toolchain_library {
    name: "libgcov",
    defaults: ["linux_bionic_supported"],
    arch: {
        arm: {
            instruction_set: "arm",
        },
    },
}

kernel_headers {
    name: "device_kernel_headers",
    vendor: true,
}

cc_genrule {
    name: "host_bionic_linker_asm",
    host_supported: true,
    device_supported: false,
    target: {
        linux_bionic: {
            enabled: true,
        },
        linux_glibc: {
            enabled: false,
        },
        darwin: {
            enabled: false,
        },
    },
    tools: ["extract_linker"],
    cmd: "$(location) -s $(out) $(in)",
    srcs: [":linker"],
    out: ["linker.s"],
}

cc_genrule {
    name: "host_bionic_linker_script",
    host_supported: true,
    device_supported: false,
    target: {
        linux_bionic: {
            enabled: true,
        },
        linux_glibc: {
            enabled: false,
        },
        darwin: {
            enabled: false,
        },
    },
    tools: ["extract_linker"],
    cmd: "$(location) -T $(out) $(in)",
    srcs: [":linker"],
    out: ["linker.script"],
}<|MERGE_RESOLUTION|>--- conflicted
+++ resolved
@@ -316,11 +316,7 @@
     enabled: false,
     target: {
         windows: {
-<<<<<<< HEAD
-            enabled: true
-=======
             enabled: true,
->>>>>>> 5c3c7681
         },
     },
 }
